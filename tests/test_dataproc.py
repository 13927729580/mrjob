# -*- coding: utf-8 -*-
# Copyright 2009-2016 Yelp and Contributors
#
# Licensed under the Apache License, Version 2.0 (the "License");
# you may not use this file except in compliance with the License.
# You may obtain a copy of the License at
#
# http://www.apache.org/licenses/LICENSE-2.0
#
# Unless required by applicable law or agreed to in writing, software
# distributed under the License is distributed on an "AS IS" BASIS,
# WITHOUT WARRANTIES OR CONDITIONS OF ANY KIND, either express or implied.
# See the License for the specific language governing permissions and
# limitations under the License.
"""Tests for DataprocJobRunner"""
import copy
import getpass
import os
import os.path

from contextlib import contextmanager
from io import BytesIO

import mrjob
import mrjob.dataproc
from mrjob.dataproc import DataprocJobRunner
from mrjob.dataproc import _DEFAULT_IMAGE_VERSION, _DATAPROC_API_REGION

from mrjob.fs.gcs import GCSFilesystem
from mrjob.fs.gcs import parse_gcs_uri
from mrjob.job import MRJob
from mrjob.parse import JOB_KEY_RE
from mrjob.py2 import PY2
from mrjob.py2 import StringIO
from mrjob.step import StepFailedException
from mrjob.util import log_to_stream
from mrjob.util import tar_and_gzip

from tests.mockgoogleapiclient import MockGoogleAPITestCase
from tests.mockgoogleapiclient import _TEST_PROJECT

from tests.mr_hadoop_format_job import MRHadoopFormatJob
from tests.mr_no_mapper import MRNoMapper
from tests.mr_two_step_job import MRTwoStepJob
from tests.mr_word_count import MRWordCount
from tests.py2 import TestCase
from tests.py2 import mock
from tests.py2 import patch
from tests.quiet import logger_disabled
from tests.quiet import no_handlers_for_logger
from tests.sandbox import mrjob_conf_patcher

try:
    from oauth2client.client import GoogleCredentials
    from googleapiclient import discovery
    from googleapiclient import errors as google_errors
except ImportError:
    # don't require googleapiclient; MRJobs don't actually need it when running
    # inside hadoop streaming
    GoogleCredentials = None
    discovery = None

# used to match command lines
if PY2:
    PYTHON_BIN = 'python'
else:
    PYTHON_BIN = 'python3'

DEFAULT_GCE_REGION = 'us-central1'
US_EAST_GCE_REGION = 'us-east1'
EU_WEST_GCE_REGION = 'europe-west1'

DEFAULT_GCE_INSTANCE = 'n1-standard-1'
HIGHMEM_GCE_INSTANCE = 'n1-highmem-2'
HIGHCPU_GCE_INSTANCE = 'n1-highcpu-2'
MICRO_GCE_INSTANCE = 'f1-micro'


class DataprocJobRunnerEndToEndTestCase(MockGoogleAPITestCase):

    MRJOB_CONF_CONTENTS = {'runners': {'dataproc': {
        'cloud_api_cooldown_secs': 0.00,
        'fs_sync_secs': 0.00,
    }}}

    def test_end_to_end(self):
        # read from STDIN, a local file, and a remote file
        stdin = BytesIO(b'foo\nbar\n')

        local_input_path = os.path.join(self.tmp_dir, 'input')
        with open(local_input_path, 'wb') as local_input_file:
            local_input_file.write(b'bar\nqux\n')

        remote_input_path = 'gs://walrus/data/foo'
        self.put_gcs_multi({
            remote_input_path: b'foo\n'
        })

        mr_job = MRHadoopFormatJob(['-r', 'dataproc', '-v',
                                    '-', local_input_path, remote_input_path,
                                    '--jobconf', 'x=y'])
        mr_job.sandbox(stdin=stdin)

        local_tmp_dir = None
        results = []

        gcs_buckets_snapshot = copy.deepcopy(self._gcs_client._cache_buckets)
        gcs_objects_snapshot = copy.deepcopy(self._gcs_client._cache_objects)

        with mr_job.make_runner() as runner:
            self.assertIsInstance(runner, DataprocJobRunner)

            # make sure that initializing the runner doesn't affect S3
            # (Issue #50)
            self.assertEqual(gcs_buckets_snapshot, self._gcs_client._cache_buckets)
            self.assertEqual(gcs_objects_snapshot, self._gcs_client._cache_objects)

            runner.run()

            # setup fake output
            self.put_job_output_parts(runner, [
                b'1\t"qux"\n2\t"bar"\n',
                b'2\t"foo"\n5\tnull\n'
            ])

            for line in runner.stream_output():
                key, value = mr_job.parse_output_line(line)
                results.append((key, value))

            local_tmp_dir = runner._get_local_tmp_dir()
            # make sure cleanup hasn't happened yet
            self.assertTrue(os.path.exists(local_tmp_dir))
            self.assertTrue(any(runner.fs.ls(runner.get_output_dir())))

            name_match = JOB_KEY_RE.match(runner._job_key)
            self.assertEqual(name_match.group(1), 'mr_hadoop_format_job')
            self.assertEqual(name_match.group(2), getpass.getuser())

            # make sure our input and output formats are attached to
            # the correct steps
            jobs_list = runner.api_client.jobs().list(projectId=runner._gcp_project, region=_DATAPROC_API_REGION).execute()
            jobs = jobs_list['items']

            step_0_args = jobs[0]['hadoopJob']['args']
            step_1_args = jobs[1]['hadoopJob']['args']

            self.assertIn('-inputformat', step_0_args)
            self.assertNotIn('-outputformat', step_0_args)
            self.assertNotIn('-inputformat', step_1_args)
            self.assertIn('-outputformat', step_1_args)

            # make sure jobconf got through
            self.assertIn('-D', step_0_args)
            self.assertIn('x=y', step_0_args)
            self.assertIn('-D', step_1_args)
            # job overrides jobconf in step 1
            self.assertIn('x=z', step_1_args)

            # make sure mrjob.tar.gz is created and uploaded as
            # a bootstrap file
            self.assertTrue(os.path.exists(runner._mrjob_tar_gz_path))
            self.assertIn(runner._mrjob_tar_gz_path,
                          runner._upload_mgr.path_to_uri())
            self.assertIn(runner._mrjob_tar_gz_path,
                          runner._bootstrap_dir_mgr.paths())

        self.assertEqual(sorted(results),
                         [(1, 'qux'), (2, 'bar'), (2, 'foo'), (5, None)])

        # make sure cleanup happens
        self.assertFalse(os.path.exists(local_tmp_dir))
        self.assertFalse(any(runner.fs.ls(runner.get_output_dir())))

        # # job should get terminated
        # cluster = runner._describe_cluster()
        # self.assertEqual(cluster.status.state, 'TERMINATED')

    def test_failed_job(self):
        mr_job = MRTwoStepJob(['-r', 'dataproc', '-v'])
        mr_job.sandbox()

        with no_handlers_for_logger('mrjob.dataproc'):
            stderr = StringIO()
            log_to_stream('mrjob.dataproc', stderr)

            with mr_job.make_runner() as runner:
                self.assertIsInstance(runner, DataprocJobRunner)

                runner.api_client.job_get_advances_to_state = 'ERROR'

                self.assertRaises(StepFailedException, runner.run)

                self.assertIn('Z - ERROR\n', stderr.getvalue())

        # cluster = runner._describe_cluster()
        # self.assertEqual(cluster.status.state, 'TERMINATED_WITH_ERRORS')

    def _test_remote_tmp_cleanup(self, mode, tmp_len):
        stdin = BytesIO(b'foo\nbar\n')

        mr_job = MRTwoStepJob(['-r', 'dataproc', '-v',
                               '-', '--cleanup', mode])
        mr_job.sandbox(stdin=stdin)

        with mr_job.make_runner() as runner:
            tmp_bucket, _ = parse_gcs_uri(runner._fs_tmpdir)

            runner.run()

            # this is set and unset before we can get at it unless we do this
            list(runner.stream_output())

        objects_in_bucket = self._gcs_fs.api_client._cache_objects[tmp_bucket]
        self.assertEqual(len(objects_in_bucket), tmp_len)


    def test_cleanup_all(self):
        self._test_remote_tmp_cleanup('ALL', 0)

    def test_cleanup_tmp(self):
        self._test_remote_tmp_cleanup('TMP', 0)

    def test_cleanup_remote(self):
        self._test_remote_tmp_cleanup('REMOTE_TMP', 0)

    def test_cleanup_local(self):
        self._test_remote_tmp_cleanup('LOCAL_TMP', 4)

    def test_cleanup_logs(self):
        self._test_remote_tmp_cleanup('LOGS', 4)

    def test_cleanup_none(self):
        self._test_remote_tmp_cleanup('NONE', 4)

    def test_cleanup_combine(self):
        self._test_remote_tmp_cleanup('LOGS,REMOTE_TMP', 0)

    def test_cleanup_error(self):
        self.assertRaises(ValueError, self._test_remote_tmp_cleanup,
                          'NONE,LOGS,REMOTE_TMP', 0)
        self.assertRaises(ValueError, self._test_remote_tmp_cleanup,
                          'GARBAGE', 0)


class ExistingClusterTestCase(MockGoogleAPITestCase):

    def test_attach_to_existing_cluster(self):
        runner = DataprocJobRunner(conf_paths=[])

        cluster_body = runner.api_client.cluster_create()
        cluster_id = cluster_body['clusterName']

        stdin = BytesIO(b'foo\nbar\n')

        mr_job = MRTwoStepJob(['-r', 'dataproc', '-v',
                               '--cluster-id', cluster_id])
        mr_job.sandbox(stdin=stdin)

        results = []

        with mr_job.make_runner() as runner:
            runner.run()

            # Generate fake output
            self.put_job_output_parts(runner, [
                b'1\t"bar"\n1\t"foo"\n2\tnull\n'
            ])

            # Issue 182: don't create the bootstrap script when
            # attaching to another cluster
            self.assertIsNone(runner._master_bootstrap_script_path)

            for line in runner.stream_output():
                key, value = mr_job.parse_output_line(line)
                results.append((key, value))

        self.assertEqual(sorted(results),
                         [(1, 'bar'), (1, 'foo'), (2, None)])

    # def test_dont_take_down_cluster_on_failure(self):
    #     runner = DataprocJobRunner(conf_paths=[])
    #
    #     cluster_body = runner.api_client.cluster_create()
    #     cluster_id = cluster_body['clusterName']
    #
    #     mr_job = MRTwoStepJob(['-r', 'dataproc', '-v',
    #                            '--cluster-id', cluster_id])
    #     mr_job.sandbox()
    #
    #     self.put_gcs_multi({'walrus': {}})
    #     self.mock_dataproc_failures = set([('j-MOCKCLUSTER0', 0)])
    #
    #     with mr_job.make_runner() as runner:
    #         self.assertIsInstance(runner, DataprocJobRunner)
    #         self.prepare_runner_for_ssh(runner)
    #         with logger_disabled('mrjob.dataproc'):
    #             self.assertRaises(StepFailedException, runner.run)
    #
    #         dataproc_conn = runner.make_dataproc_conn()
    #         cluster_id = runner.get_cluster_id()
    #         for _ in range(10):
    #             dataproc_conn.simulate_progress(cluster_id)
    #
    #         cluster = runner._describe_cluster()
    #         self.assertEqual(cluster.status.state, 'WAITING')
    #
    #     # job shouldn't get terminated by cleanup
    #     dataproc_conn = runner.make_dataproc_conn()
    #     cluster_id = runner.get_cluster_id()
    #     for _ in range(10):
    #         dataproc_conn.simulate_progress(cluster_id)
    #
    #     cluster = runner._describe_cluster()
    #     self.assertEqual(cluster.status.state, 'WAITING')


class CloudAndHadoopVersionTestCase(MockGoogleAPITestCase):

    def test_default(self):
        with self.make_runner() as runner:
            runner.run()
            self.assertEqual(runner.get_image_version(), _DEFAULT_IMAGE_VERSION)
            self.assertEqual(runner.get_hadoop_version(), '2.7.2')

    def test_image_0_1(self):
        self._assert_cloud_hadoop_version('0.1', '2.7.1')

    def test_image_0_2(self):
        self._assert_cloud_hadoop_version('0.2', '2.7.1')

    def test_image_1_0(self):
        self._assert_cloud_hadoop_version('1.0', '2.7.2')

    def _assert_cloud_hadoop_version(self, image_version, hadoop_version):
        args = []
        with self.make_runner('--image-version', image_version) as runner:
            runner.run()
            self.assertEqual(runner.get_image_version(), image_version)
            self.assertEqual(runner.get_hadoop_version(), hadoop_version)

    def test_hadoop_version_option_does_nothing(self):
        with logger_disabled('mrjob.dataproc'):
            with self.make_runner('--hadoop-version', '1.2.3.4') as runner:
                runner.run()
                self.assertEqual(runner.get_image_version(),
                                 _DEFAULT_IMAGE_VERSION)
                self.assertEqual(runner.get_hadoop_version(), '2.7.2')


EXPECTED_ZONE = 'PUPPYLAND'

class ZoneTestCase(MockGoogleAPITestCase):

    MRJOB_CONF_CONTENTS = {'runners': {'dataproc': {
        'cloud_api_cooldown_secs': 0.00,
        'fs_sync_secs': 0.00,
        'zone': EXPECTED_ZONE,
    }}}

    def test_availability_zone_config(self):
        with self.make_runner() as runner:
            runner.run()

            cluster = runner._api_cluster_get(runner._cluster_id)
            self.assertIn(EXPECTED_ZONE, cluster['config']['gceClusterConfig']['zoneUri'])
            self.assertIn(EXPECTED_ZONE, cluster['config']['masterConfig']['machineTypeUri'])
            self.assertIn(EXPECTED_ZONE, cluster['config']['workerConfig']['machineTypeUri'])

class RegionTestCase(MockGoogleAPITestCase):

    def test_default(self):
        runner = DataprocJobRunner()
        self.assertEqual(runner._gce_region, 'us-central1')

    def test_explicit_region(self):
        runner = DataprocJobRunner(region='europe-west1')
        self.assertEqual(runner._gce_region, 'europe-west1')

    def test_cannot_be_empty(self):
        runner = DataprocJobRunner(region='')
        self.assertEqual(runner._gce_region, 'us-central1')


class TmpBucketTestCase(MockGoogleAPITestCase):
    def assert_new_tmp_bucket(self, location, **runner_kwargs):
        """Assert that if we create an DataprocJobRunner with the given keyword
        args, it'll create a new tmp bucket with the given location
        constraint.
        """
        bucket_cache = self._gcs_client._cache_buckets

        existing_buckets = set(bucket_cache.keys())

        runner = DataprocJobRunner(conf_paths=[], **runner_kwargs)

        bucket_name, path = parse_gcs_uri(runner._fs_tmpdir)
        runner._create_fs_tmp_bucket(bucket_name, location=location)

        self.assertTrue(bucket_name.startswith('mrjob-'))
        self.assertNotIn(bucket_name, existing_buckets)
        self.assertEqual(path, 'tmp/')

        self.assertEqual(bucket_cache[bucket_name]['location'], location)

    def _make_bucket(self, name, location=None):
        self._gcs_fs.bucket_create(project=_TEST_PROJECT, name=name, location=location)

    def test_default(self):
        self.assert_new_tmp_bucket(DEFAULT_GCE_REGION)

    def test_us_east_1(self):
        self.assert_new_tmp_bucket(US_EAST_GCE_REGION, region=US_EAST_GCE_REGION)


    def test_europe_west_1(self):
        # location should be blank
        self.assert_new_tmp_bucket(EU_WEST_GCE_REGION, region=EU_WEST_GCE_REGION)

    def test_reuse_mrjob_bucket_in_same_region(self):
        self._make_bucket('mrjob-1', DEFAULT_GCE_REGION)

        runner = DataprocJobRunner()
        self.assertEqual(runner._fs_tmpdir, 'gs://mrjob-1/tmp/')

    def test_ignore_mrjob_bucket_in_different_region(self):
        # this tests 687
        self._make_bucket('mrjob-1', US_EAST_GCE_REGION)

        self.assert_new_tmp_bucket(DEFAULT_GCE_REGION)

    def test_ignore_non_mrjob_bucket_in_different_region(self):
        self._make_bucket('walrus', US_EAST_GCE_REGION)

        self.assert_new_tmp_bucket(DEFAULT_GCE_REGION)

    def test_explicit_tmp_uri(self):
        self._make_bucket('walrus', US_EAST_GCE_REGION)

        runner = DataprocJobRunner(fs_tmpdir='gs://walrus/tmp/')

        self.assertEqual(runner._fs_tmpdir, 'gs://walrus/tmp/')

    def test_cross_region_explicit_tmp_uri(self):
        self._make_bucket('walrus',  EU_WEST_GCE_REGION)

        runner = DataprocJobRunner(region=US_EAST_GCE_REGION,
                              fs_tmpdir='gs://walrus/tmp/')

        self.assertEqual(runner._opts['fs_tmpdir'], 'gs://walrus/tmp/')

        # tmp bucket shouldn't influence region (it did in 0.4.x)
        self.assertEqual(runner._gce_region, US_EAST_GCE_REGION)


class GCEInstanceGroupTestCase(MockGoogleAPITestCase):

    maxDiff = None

    def _gce_instance_group_summary(self, instance_group):
        if not instance_group:
            return (0, None)

        num_instances = instance_group['numInstances']
        instance_type = instance_group['machineTypeUri'].split('/')[-1]
        return (num_instances, instance_type)

    def _test_instance_groups(self, opts, **kwargs):
        """Run a job with the given option dictionary, and check for
        for instance, number, and optional bid price for each instance role.

        Specify expected instance group info like:

        <role>=(num_instances, instance_type, bid_price)
        """
        runner = DataprocJobRunner(**opts)

        # cluster_body = runner.api_client.cluster_create()
        runner._master_bootstrap_script_path = 'gs://fake-bucket/fake-script.sh'
<<<<<<< HEAD
        with patch('mrjob.dataproc.DATAPROC_CLUSTER_STATES_READY', new=set('CREATING')):
            cluster_id = runner._launch_cluster()
=======
        cluster_id = runner._launch_cluster()
>>>>>>> ace3b834

        cluster_body = runner._api_cluster_get(cluster_id)

        conf = cluster_body['config']

        role_to_actual = dict(
            master=self._gce_instance_group_summary(conf['masterConfig']),
            worker=self._gce_instance_group_summary(conf['workerConfig']),
            preemptible=self._gce_instance_group_summary(conf.get('secondaryWorkerConfig'))
        )

        role_to_expected = kwargs.copy()
        role_to_expected.setdefault('master', (1, DEFAULT_GCE_INSTANCE))
        role_to_expected.setdefault('worker', (2, DEFAULT_GCE_INSTANCE))
        role_to_expected.setdefault('preemptible', self._gce_instance_group_summary(dict()))
        self.assertEqual(role_to_actual, role_to_expected)

    def set_in_mrjob_conf(self, **kwargs):
        dataproc_opts = copy.deepcopy(self.MRJOB_CONF_CONTENTS)
        dataproc_opts['runners']['dataproc'].update(kwargs)
        patcher = mrjob_conf_patcher(dataproc_opts)
        patcher.start()
        self.addCleanup(patcher.stop)

    def test_defaults(self):
        self._test_instance_groups(
            {},
            master=(1, DEFAULT_GCE_INSTANCE))

        self._test_instance_groups(
            {'num_worker': 2},
            worker=(2, DEFAULT_GCE_INSTANCE),
            master=(1, DEFAULT_GCE_INSTANCE))

    def test_multiple_instances(self):
        self._test_instance_groups(
            {'instance_type': HIGHCPU_GCE_INSTANCE, 'num_worker': 5},
            worker=(5, HIGHCPU_GCE_INSTANCE),
            master=(1, DEFAULT_GCE_INSTANCE))

    def test_explicit_master_and_slave_instance_types(self):
        self._test_instance_groups(
            {'instance_type_master': MICRO_GCE_INSTANCE},
            master=(1, MICRO_GCE_INSTANCE))

        self._test_instance_groups(
            {'instance_type_worker': HIGHMEM_GCE_INSTANCE,
             'num_worker': 2},
            worker=(2, HIGHMEM_GCE_INSTANCE),
            master=(1, DEFAULT_GCE_INSTANCE))

        self._test_instance_groups(
            {'instance_type_master': MICRO_GCE_INSTANCE,
             'instance_type_worker': HIGHMEM_GCE_INSTANCE,
             'num_worker': 2},
            worker=(2, HIGHMEM_GCE_INSTANCE),
            master=(1, MICRO_GCE_INSTANCE))

    def test_explicit_instance_types_take_precedence(self):
        self._test_instance_groups(
            {'instance_type': HIGHCPU_GCE_INSTANCE,
             'instance_type_master': MICRO_GCE_INSTANCE},
            master=(1, MICRO_GCE_INSTANCE),
            worker=(2, HIGHCPU_GCE_INSTANCE)
        )

        self._test_instance_groups(
            {'instance_type': HIGHCPU_GCE_INSTANCE,
             'instance_type_master': MICRO_GCE_INSTANCE,
             'instance_type_worker': HIGHMEM_GCE_INSTANCE,
            },
            worker=(2, HIGHMEM_GCE_INSTANCE),
            master=(1, MICRO_GCE_INSTANCE))

    def test_cmd_line_opts_beat_mrjob_conf(self):
        # set instance_type in mrjob.conf, 1 instance
        self.set_in_mrjob_conf(instance_type_master=HIGHCPU_GCE_INSTANCE)

        self._test_instance_groups(
            {},
            master=(1, HIGHCPU_GCE_INSTANCE),
        )

        self._test_instance_groups(
            {'instance_type_master': MICRO_GCE_INSTANCE},
            master=(1, MICRO_GCE_INSTANCE)
        )

        # set instance_type in mrjob.conf, 3 instances
        self.set_in_mrjob_conf(instance_type=HIGHCPU_GCE_INSTANCE,
                               num_worker=2)

        self._test_instance_groups(
            {},
            master=(1, DEFAULT_GCE_INSTANCE),
            worker=(2, HIGHCPU_GCE_INSTANCE)
        )

        self._test_instance_groups(
            {'instance_type_master': MICRO_GCE_INSTANCE,
             'instance_type_worker': HIGHMEM_GCE_INSTANCE},
            master=(1, MICRO_GCE_INSTANCE),
            worker=(2, HIGHMEM_GCE_INSTANCE)
        )

        # set master in mrjob.conf, 1 instance
        self.set_in_mrjob_conf(instance_type_master=MICRO_GCE_INSTANCE)

        self._test_instance_groups(
            {},
            master=(1, MICRO_GCE_INSTANCE))

        self._test_instance_groups(
            {'instance_type_master': HIGHCPU_GCE_INSTANCE},
            master=(1, HIGHCPU_GCE_INSTANCE))

        # set master and slave in mrjob.conf, 2 instances
        self.set_in_mrjob_conf(instance_type_master=MICRO_GCE_INSTANCE,
                               instance_type_worker=HIGHMEM_GCE_INSTANCE,
                               num_worker=2)

        self._test_instance_groups(
            {},
            worker=(2, HIGHMEM_GCE_INSTANCE),
            master=(1, MICRO_GCE_INSTANCE))

        self._test_instance_groups(
            {'instance_type': HIGHCPU_GCE_INSTANCE},
            worker=(2, HIGHMEM_GCE_INSTANCE),
            master=(1, MICRO_GCE_INSTANCE))

        self._test_instance_groups(
            {'instance_type_worker': HIGHMEM_GCE_INSTANCE},
            worker=(2, HIGHMEM_GCE_INSTANCE),
            master=(1, MICRO_GCE_INSTANCE))

    def test_core_and_task_on_demand_instances(self):
        self._test_instance_groups(
            {'instance_type_master': MICRO_GCE_INSTANCE,
             'instance_type_worker': HIGHCPU_GCE_INSTANCE,
             'instance_type_preemptible': HIGHMEM_GCE_INSTANCE,
             'num_worker': 5,
             'num_preemptible': 20,
             },
            master=(1, MICRO_GCE_INSTANCE),
            worker=(5, HIGHCPU_GCE_INSTANCE),
            preemptible=(20, HIGHMEM_GCE_INSTANCE))

    def test_task_type_defaults_to_core_type(self):
        self._test_instance_groups(
            {'instance_type_worker': HIGHCPU_GCE_INSTANCE,
             'num_worker': 5,
             'num_preemptible': 20,
             },
            master=(1, DEFAULT_GCE_INSTANCE),
            worker=(5, HIGHCPU_GCE_INSTANCE),
            preemptible=(20, DEFAULT_GCE_INSTANCE))


class TestMasterBootstrapScript(MockGoogleAPITestCase):

    def test_usr_bin_env(self):
        runner = DataprocJobRunner(conf_paths=[],
                              bootstrap_mrjob=True,
                              sh_bin='bash -e')

        runner._add_bootstrap_files_for_upload()

        self.assertIsNotNone(runner._master_bootstrap_script_path)
        self.assertTrue(os.path.exists(runner._master_bootstrap_script_path))

        with open(runner._master_bootstrap_script_path) as f:
            lines = [line.rstrip() for line in f]

        self.assertEqual(lines[0], '#!/usr/bin/env bash -e')

    def test_create_master_bootstrap_script(self):
        # create a fake src tarball
        foo_py_path = os.path.join(self.tmp_dir, 'foo.py')
        with open(foo_py_path, 'w'):
            pass

        # use all the bootstrap options
        runner = DataprocJobRunner(conf_paths=[],
                              bootstrap=[
                                  PYTHON_BIN + ' ' +
                                  foo_py_path + '#bar.py',
                                  'gs://walrus/scripts/ohnoes.sh#',
                                  # bootstrap_cmds
                                  'echo "Hi!"',
                                  'true',
                                  'ls',
                                  # bootstrap_scripts
                                  'speedups.sh',
                                  '/tmp/s.sh'
                              ],
                              bootstrap_mrjob=True)

        runner._add_bootstrap_files_for_upload()

        self.assertIsNotNone(runner._master_bootstrap_script_path)
        self.assertTrue(os.path.exists(runner._master_bootstrap_script_path))

        with open(runner._master_bootstrap_script_path) as f:
            lines = [line.rstrip() for line in f]

        self.assertEqual(lines[0], '#!/bin/sh -ex')

        # check PWD gets stored
        self.assertIn('__mrjob_PWD=$PWD', lines)

        def assertScriptDownloads(path, name=None):
            uri = runner._upload_mgr.uri(path)
            name = runner._bootstrap_dir_mgr.name('file', path, name=name)

            self.assertIn(
                'hadoop fs -copyToLocal %s $__mrjob_PWD/%s' % (uri, name),
                lines)
            self.assertIn(
                'chmod a+x $__mrjob_PWD/%s' % (name,),
                lines)

        # check files get downloaded
        assertScriptDownloads(foo_py_path, 'bar.py')
        assertScriptDownloads('gs://walrus/scripts/ohnoes.sh')
        assertScriptDownloads(runner._mrjob_tar_gz_path)

        # check scripts get run

        # bootstrap
        self.assertIn(PYTHON_BIN + ' $__mrjob_PWD/bar.py', lines)
        self.assertIn('$__mrjob_PWD/ohnoes.sh', lines)

        self.assertIn('echo "Hi!"', lines)
        self.assertIn('true', lines)
        self.assertIn('ls', lines)

        self.assertIn('speedups.sh', lines)
        self.assertIn('/tmp/s.sh', lines)

        # bootstrap_mrjob
        mrjob_tar_gz_name = runner._bootstrap_dir_mgr.name(
            'file', runner._mrjob_tar_gz_path)
        self.assertIn("__mrjob_PYTHON_LIB=$(" + PYTHON_BIN + " -c 'from"
                      " distutils.sysconfig import get_python_lib;"
                      " print(get_python_lib())')", lines)
        self.assertIn('sudo tar xfz $__mrjob_PWD/' + mrjob_tar_gz_name +
                      ' -C $__mrjob_PYTHON_LIB', lines)
        self.assertIn('sudo ' + PYTHON_BIN + ' -m compileall -f'
                      ' $__mrjob_PYTHON_LIB/mrjob && true', lines)
        # bootstrap_python
        if PY2:
            self.assertIn('sudo apt-get install -y python-pip python-dev', lines)
            self.assertIn('sudo pip install --upgrade ujson', lines)
        else:
            self.assertIn('sudo apt-get install -y python3 python3-pip python3-dev', lines)
            self.assertIn('sudo pip3 install --upgrade ujson', lines)

    def test_no_bootstrap_script_if_not_needed(self):
        runner = DataprocJobRunner(conf_paths=[], bootstrap_mrjob=False,
                              bootstrap_python=False)

        runner._add_bootstrap_files_for_upload()
        self.assertIsNone(runner._master_bootstrap_script_path)


    def test_bootstrap_mrjob_uses_python_bin(self):
        # use all the bootstrap options
        runner = DataprocJobRunner(conf_paths=[],
                              bootstrap_mrjob=True,
                              python_bin=['anaconda'])

        runner._add_bootstrap_files_for_upload()
        self.assertIsNotNone(runner._master_bootstrap_script_path)
        with open(runner._master_bootstrap_script_path, 'r') as f:
            content = f.read()

        self.assertIn('sudo anaconda -m compileall -f', content)


class DataprocNoMapperTestCase(MockGoogleAPITestCase):

    def test_no_mapper(self):
        # read from STDIN, a local file, and a remote file
        stdin = BytesIO(b'foo\nbar\n')

        local_input_path = os.path.join(self.tmp_dir, 'input')
        with open(local_input_path, 'wb') as local_input_file:
            local_input_file.write(b'one fish two fish\nred fish blue fish\n')

        remote_input_path = 'gs://walrus/data/foo'
        self.put_gcs_multi({
            remote_input_path: b'foo\n'
        })

        mr_job = MRNoMapper(['-r', 'dataproc', '-v',
                             '-', local_input_path, remote_input_path])
        mr_job.sandbox(stdin=stdin)

        results = []

        with mr_job.make_runner() as runner:
            runner.run()

            # setup fake output
            self.put_job_output_parts(runner, [
                b'1\t["blue", "one", "red", "two"]\n',
                b'4\t["fish"]\n'])

            for line in runner.stream_output():
                key, value = mr_job.parse_output_line(line)
                results.append((key, value))

        self.assertEqual(sorted(results),
                          [(1, ['blue', 'one', 'red', 'two']),
                           (4, ['fish'])])

#
# class MaxHoursIdleTestCase(MockGoogleAPITestCase):
#
#     def assertRanIdleTimeoutScriptWith(self, runner, args):
#         dataproc_conn = runner.make_dataproc_conn()
#         cluster_id = runner.get_cluster_id()
#
#         actions = list(_yield_all_bootstrap_actions(dataproc_conn, cluster_id))
#         action = actions[-1]
#
#         self.assertEqual(action.name, 'idle timeout')
#         self.assertEqual(
#             action.scriptpath,
#             runner._upload_mgr.uri(_MAX_HOURS_IDLE_BOOTSTRAP_ACTION_PATH))
#         self.assertEqual([arg.value for arg in action.args], args)
#
#     def assertDidNotUseIdleTimeoutScript(self, runner):
#         dataproc_conn = runner.make_dataproc_conn()
#         cluster_id = runner.get_cluster_id()
#
#         actions = list(_yield_all_bootstrap_actions(dataproc_conn, cluster_id))
#         action_names = [a.name for a in actions]
#
#         self.assertNotIn('idle timeout', action_names)
#         # idle timeout script should not even be uploaded
#         self.assertNotIn(_MAX_HOURS_IDLE_BOOTSTRAP_ACTION_PATH,
#                          runner._upload_mgr.path_to_uri())
#
#     def test_default(self):
#         mr_job = MRWordCount(['-r', 'dataproc'])
#         mr_job.sandbox()
#
#         with mr_job.make_runner() as runner:
#             runner.run()
#             self.assertDidNotUseIdleTimeoutScript(runner)
#
#     def test_non_persistent_cluster(self):
#         mr_job = MRWordCount(['-r', 'dataproc', '--max-hours-idle', '1'])
#         mr_job.sandbox()
#
#         with mr_job.make_runner() as runner:
#             runner.run()
#             self.assertDidNotUseIdleTimeoutScript(runner)
#
#     def test_persistent_cluster(self):
#         mr_job = MRWordCount(['-r', 'dataproc', '--max-hours-idle', '0.01'])
#         mr_job.sandbox()
#
#         with mr_job.make_runner() as runner:
#             runner.make_persistent_cluster()
#             self.assertRanIdleTimeoutScriptWith(runner, ['36', '300'])
#
#     def test_bootstrap_script_is_actually_installed(self):
#         self.assertTrue(os.path.exists(_MAX_HOURS_IDLE_BOOTSTRAP_ACTION_PATH))

class TestCatFallback(MockGoogleAPITestCase):

    def test_gcs_cat(self):
        self.put_gcs_multi({
            'gs://walrus/one': b'one_text',
            'gs://walrus/two': b'two_text',
            'gs://walrus/three': b'three_text',
        })

        runner = DataprocJobRunner(fs_tmpdir='gs://walrus/tmp',
                              conf_paths=[])

        self.assertEqual(list(runner.fs.cat('gs://walrus/one')), [b'one_text'])

class CleanUpJobTestCase(MockGoogleAPITestCase):

    @contextmanager
    def _test_mode(self, mode):
        r = DataprocJobRunner(conf_paths=[])
        with patch.multiple(r,
                            _cleanup_cluster=mock.DEFAULT,
                            _cleanup_job=mock.DEFAULT,
                            _cleanup_local_tmp=mock.DEFAULT,
                            _cleanup_logs=mock.DEFAULT,
                            _cleanup_remote_tmp=mock.DEFAULT) as mock_dict:
            r.cleanup(mode=mode)
            yield mock_dict

    def _quick_runner(self):
        r = DataprocJobRunner(conf_paths=[])
        r._cluster_id = 'j-ESSEOWENS'
        r._ran_job = False
        return r

    def test_cleanup_all(self):
        with self._test_mode('ALL') as m:
            self.assertFalse(m['_cleanup_cluster'].called)
            self.assertFalse(m['_cleanup_job'].called)
            self.assertTrue(m['_cleanup_local_tmp'].called)
            self.assertTrue(m['_cleanup_remote_tmp'].called)
            self.assertTrue(m['_cleanup_logs'].called)

    def test_cleanup_job(self):
        with self._test_mode('JOB') as m:
            self.assertFalse(m['_cleanup_cluster'].called)
            self.assertFalse(m['_cleanup_local_tmp'].called)
            self.assertFalse(m['_cleanup_remote_tmp'].called)
            self.assertFalse(m['_cleanup_logs'].called)
            self.assertFalse(m['_cleanup_job'].called)  # Only on failure

    def test_cleanup_none(self):
        with self._test_mode('NONE') as m:
            self.assertFalse(m['_cleanup_cluster'].called)
            self.assertFalse(m['_cleanup_local_tmp'].called)
            self.assertFalse(m['_cleanup_remote_tmp'].called)
            self.assertFalse(m['_cleanup_logs'].called)
            self.assertFalse(m['_cleanup_job'].called)

    def test_kill_cluster(self):
        with no_handlers_for_logger('mrjob.dataproc'):
            r = self._quick_runner()
            with patch.object(mrjob.dataproc.DataprocJobRunner, '_api_cluster_delete') as m:
                r._cleanup_cluster()
                self.assertTrue(m.called)

    def test_kill_cluster_if_successful(self):
        # If they are setting up the cleanup to kill the cluster, mrjob should
        # kill the cluster independent of job success.
        with no_handlers_for_logger('mrjob.dataproc'):
            r = self._quick_runner()
            with patch.object(mrjob.dataproc.DataprocJobRunner, '_api_cluster_delete') as m:
                r._ran_job = True
                r._cleanup_cluster()
                self.assertTrue(m.called)

    def test_kill_persistent_cluster(self):
        with no_handlers_for_logger('mrjob.dataproc'):
            r = self._quick_runner()
            with patch.object(mrjob.dataproc.DataprocJobRunner, '_api_cluster_delete') as m:
                r._opts['cluster_id'] = 'j-MOCKCLUSTER0'
                r._cleanup_cluster()
                self.assertTrue(m.called)


class BootstrapPythonTestCase(MockGoogleAPITestCase):

    if PY2:
        EXPECTED_BOOTSTRAP = [
            ['sudo apt-get install -y python-pip python-dev'],
            ['sudo pip install --upgrade ujson'],
        ]
    else:
        EXPECTED_BOOTSTRAP = [
            ['sudo apt-get install -y python3 python3-pip python3-dev'],
            ['sudo pip3 install --upgrade ujson'],
        ]

    def test_default(self):
        mr_job = MRTwoStepJob(['-r', 'dataproc'])
        with mr_job.make_runner() as runner:
            self.assertEqual(runner._opts['bootstrap_python'], True)
            self.assertEqual(runner._bootstrap_python(),
                             self.EXPECTED_BOOTSTRAP)
            self.assertEqual(runner._bootstrap,
                             self.EXPECTED_BOOTSTRAP)

    def test_bootstrap_python_switch(self):
        mr_job = MRTwoStepJob(['-r', 'dataproc', '--bootstrap-python'])

        with mr_job.make_runner() as runner:
            self.assertEqual(runner._opts['bootstrap_python'], True)
            self.assertEqual(runner._bootstrap_python(),
                             self.EXPECTED_BOOTSTRAP)
            self.assertEqual(runner._bootstrap,
                             self.EXPECTED_BOOTSTRAP)

    def test_no_bootstrap_python_switch(self):
        mr_job = MRTwoStepJob(['-r', 'dataproc', '--no-bootstrap-python'])
        with mr_job.make_runner() as runner:
            self.assertEqual(runner._opts['bootstrap_python'], False)
            self.assertEqual(runner._bootstrap_python(), [])
            self.assertEqual(runner._bootstrap, [])


    def test_bootstrap_python_comes_before_bootstrap(self):
        mr_job = MRTwoStepJob(['-r', 'dataproc', '--bootstrap', 'true'])

        with mr_job.make_runner() as runner:
            self.assertEqual(
                runner._bootstrap,
                self.EXPECTED_BOOTSTRAP + [['true']])<|MERGE_RESOLUTION|>--- conflicted
+++ resolved
@@ -476,12 +476,7 @@
 
         # cluster_body = runner.api_client.cluster_create()
         runner._master_bootstrap_script_path = 'gs://fake-bucket/fake-script.sh'
-<<<<<<< HEAD
-        with patch('mrjob.dataproc.DATAPROC_CLUSTER_STATES_READY', new=set('CREATING')):
-            cluster_id = runner._launch_cluster()
-=======
         cluster_id = runner._launch_cluster()
->>>>>>> ace3b834
 
         cluster_body = runner._api_cluster_get(cluster_id)
 
