--- conflicted
+++ resolved
@@ -26,12 +26,8 @@
 use create_mock_hadoop_script() to write out a shell script that runs
 mockssh.
 """
-<<<<<<< HEAD
-=======
-
 from __future__ import print_function
 
->>>>>>> a5408c7d
 import os
 import pipes
 import posixpath
