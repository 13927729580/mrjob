# Copyright 2009-2011 Yelp
#
# Licensed under the Apache License, Version 2.0 (the "License");
# you may not use this file except in compliance with the License.
# You may obtain a copy of the License at
#
# http://www.apache.org/licenses/LICENSE-2.0
#
# Unless required by applicable law or agreed to in writing, software
# distributed under the License is distributed on an "AS IS" BASIS,
# WITHOUT WARRANTIES OR CONDITIONS OF ANY KIND, either express or implied.
# See the License for the specific language governing permissions and
# limitations under the License.

"""Tests for EMRJobRunner"""

from __future__ import with_statement

import bz2
import copy
import datetime
import getpass
import gzip
import logging
import os
import py_compile
import shutil
from StringIO import StringIO
import tempfile
from testify import TestCase, assert_equal, assert_gt, assert_in, assert_not_in, assert_raises, setup, teardown, assert_not_equal

from mrjob.conf import dump_mrjob_conf
<<<<<<< HEAD
from mrjob.emr import EMRJobRunner, describe_all_job_flows, parse_s3_uri, SSH_LOG_ROOT, SSH_PREFIX
from mrjob.parse import JOB_NAME_RE
from mrjob.util import mock_ssh_cat, mock_ssh_ls
=======
import mrjob.emr
from mrjob.emr import EMRJobRunner, describe_all_job_flows, parse_s3_uri
from mrjob.parse import JOB_NAME_RE
from mrjob.util import tar_and_gzip
>>>>>>> c524f9c8
from tests.mockboto import MockS3Connection, MockEmrConnection, MockEmrObject, MockKey, add_mock_s3_data, DEFAULT_MAX_DAYS_AGO, DEFAULT_MAX_JOB_FLOWS_RETURNED, to_iso8601
from tests.mr_two_step_job import MRTwoStepJob
from tests.quiet import logger_disabled, no_handlers_for_logger

try:
    import boto
    import boto.emr
except ImportError:
    boto = None


class MockEMRAndS3TestCase(TestCase):

    @setup
    def make_mrjob_conf(self):
        _, self.mrjob_conf_path = tempfile.mkstemp(prefix='mrjob.conf.')
        with open(self.mrjob_conf_path, 'w') as f:
            dump_mrjob_conf({'runners': {'emr': {
                'check_emr_status_every': 0.01,
                's3_sync_wait_time': 0.01,
            }}}, f)

    @teardown
    def rm_mrjob_conf(self):
        os.unlink(self.mrjob_conf_path)

    @setup
    def sandbox_boto(self):
        self.mock_s3_fs = {}
        self.mock_emr_job_flows = {}
        self.mock_emr_failures = {}
        self.mock_emr_output = {}

        def mock_boto_connect_s3(*args, **kwargs):
            kwargs['mock_s3_fs'] = self.mock_s3_fs
            return MockS3Connection(*args, **kwargs)

        def mock_boto_emr_EmrConnection(*args, **kwargs):
            kwargs['mock_s3_fs'] = self.mock_s3_fs
            kwargs['mock_emr_job_flows'] = self.mock_emr_job_flows
            kwargs['mock_emr_failures'] = self.mock_emr_failures
            kwargs['mock_emr_output'] = self.mock_emr_output
            return MockEmrConnection(*args, **kwargs)

        self._real_boto_connect_s3 = boto.connect_s3
        boto.connect_s3 = mock_boto_connect_s3

        self._real_boto_emr_EmrConnection = boto.emr.EmrConnection
        boto.emr.EmrConnection = mock_boto_emr_EmrConnection

    @teardown
    def unsandbox_boto(self):
        boto.connect_s3 = self._real_boto_connect_s3
        boto.emr.EmrConnection = self._real_boto_emr_EmrConnection

    def add_mock_s3_data(self, data):
        """Update self.mock_s3_fs with a map from bucket name
        to key name to data."""
        add_mock_s3_data(self.mock_s3_fs, data)


class EMRJobRunnerEndToEndTestCase(MockEMRAndS3TestCase):

    @setup
    def make_tmp_dir(self):
        self.tmp_dir = tempfile.mkdtemp()

    @teardown
    def rm_tmp_dir(self):
        shutil.rmtree(self.tmp_dir)

    def test_end_to_end(self):
        # read from STDIN, a local file, and a remote file
        stdin = StringIO('foo\nbar\n')

        local_input_path = os.path.join(self.tmp_dir, 'input')
        with open(local_input_path, 'w') as local_input_file:
            local_input_file.write('bar\nqux\n')

        remote_input_path = 's3://walrus/data/foo'
        self.add_mock_s3_data({'walrus': {'data/foo': 'foo\n'}})

        # setup fake output
        self.mock_emr_output = {('j-MOCKJOBFLOW0', 1): [
            '1\t"qux"\n2\t"bar"\n', '2\t"foo"\n5\tnull\n']}

        mr_job = MRTwoStepJob(['-r', 'emr', '-v',
                               '-c', self.mrjob_conf_path,
                               '-', local_input_path, remote_input_path,
                               '--hadoop-input-format', 'FooFormat',
                               '--hadoop-output-format', 'BarFormat'])
        mr_job.sandbox(stdin=stdin)

        local_tmp_dir = None
        results = []

        mock_s3_fs_snapshot = copy.deepcopy(self.mock_s3_fs)

        with mr_job.make_runner() as runner:
            assert isinstance(runner, EMRJobRunner)

            # make sure that initializing the runner doesn't affect S3
            # (Issue #50)
            assert_equal(mock_s3_fs_snapshot, self.mock_s3_fs)

            runner.run()

            for line in runner.stream_output():
                key, value = mr_job.parse_output_line(line)
                results.append((key, value))

            local_tmp_dir = runner._get_local_tmp_dir()
            # make sure cleanup hasn't happened yet
            assert os.path.exists(local_tmp_dir)
            assert any(runner.ls(runner.get_output_dir()))

            emr_conn = runner.make_emr_conn()
            job_flow = emr_conn.describe_jobflow(runner.get_emr_job_flow_id())
            assert_equal(job_flow.state, 'COMPLETED')
            name_match = JOB_NAME_RE.match(job_flow.name)
            assert_equal(name_match.group(1), 'mr_two_step_job')
            assert_equal(name_match.group(2), getpass.getuser())

            # make sure our input and output formats are attached to
            # the correct steps
            assert_in('-inputformat', job_flow.steps[0].args())
            assert_not_in('-outputformat', job_flow.steps[0].args())
            assert_not_in('-inputformat', job_flow.steps[1].args())
            assert_in('-outputformat', job_flow.steps[1].args())

            # make sure mrjob.tar.gz is created and uploaded as
            # a bootstrap file
            assert runner._mrjob_tar_gz_path
            mrjob_tar_gz_file_dicts = [
                file_dict for file_dict in runner._files
                if file_dict['path'] == runner._mrjob_tar_gz_path]

            assert_equal(len(mrjob_tar_gz_file_dicts), 1)

            mrjob_tar_gz_file_dict = mrjob_tar_gz_file_dicts[0]
            assert mrjob_tar_gz_file_dict['name']
            assert_equal(mrjob_tar_gz_file_dict.get('bootstrap'), 'file')

            # shouldn't be in PYTHONPATH (we dump it directly in site-packages)
            pythonpath = runner._get_cmdenv().get('PYTHONPATH') or ''
            assert_not_in(mrjob_tar_gz_file_dict['name'],
                          pythonpath.split(':'))

        assert_equal(sorted(results),
                     [(1, 'qux'), (2, 'bar'), (2, 'foo'), (5, None)])

        # make sure cleanup happens
        assert not os.path.exists(local_tmp_dir)
        assert not any(runner.ls(runner.get_output_dir()))

        # job should get terminated
        emr_conn = runner.make_emr_conn()
        job_flow_id = runner.get_emr_job_flow_id()
        for i in range(10):
            emr_conn.simulate_progress(job_flow_id)

        job_flow = emr_conn.describe_jobflow(job_flow_id)
        assert_equal(job_flow.state, 'TERMINATED')

    def test_failed_job(self):
        mr_job = MRTwoStepJob(['-r', 'emr', '-v',
                               '-c', self.mrjob_conf_path])
        mr_job.sandbox()

        self.add_mock_s3_data({'walrus': {}})
        self.mock_emr_failures = {('j-MOCKJOBFLOW0', 0): None}

        with mr_job.make_runner() as runner:
            assert isinstance(runner, EMRJobRunner)

            with logger_disabled('mrjob.emr'):
                assert_raises(Exception, runner.run)

            emr_conn = boto.emr.EmrConnection()
            job_flow_id = runner.get_emr_job_flow_id()
            for i in range(10):
                emr_conn.simulate_progress(job_flow_id)

            job_flow = emr_conn.describe_jobflow(job_flow_id)
            assert_equal(job_flow.state, 'FAILED')

        # job should get terminated on cleanup
        emr_conn = runner.make_emr_conn()
        job_flow_id = runner.get_emr_job_flow_id()
        for i in range(10):
            emr_conn.simulate_progress(job_flow_id)

        job_flow = emr_conn.describe_jobflow(job_flow_id)
        assert_equal(job_flow.state, 'TERMINATED')


class S3ScratchURITestCase(MockEMRAndS3TestCase):

    def test_pick_scratch_uri(self):
        self.add_mock_s3_data({'mrjob-walrus': {}, 'zebra': {}})
        runner = EMRJobRunner(conf_path=False)

        assert_equal(runner._opts['s3_scratch_uri'],
                     's3://mrjob-walrus/tmp/')

    def test_create_scratch_uri(self):
        # "walrus" bucket will be ignored; it doesn't start with "mrjob-"
        self.add_mock_s3_data({'walrus': {}, 'zebra': {}})

        runner = EMRJobRunner(conf_path=False, s3_sync_wait_time=0.01)

        # bucket name should be mrjob- plus 16 random hex digits
        s3_scratch_uri = runner._opts['s3_scratch_uri']
        assert_equal(s3_scratch_uri[:11], 's3://mrjob-')
        assert_equal(s3_scratch_uri[27:], '/tmp/')

        # bucket shouldn't actually exist yet
        scratch_bucket, _ = parse_s3_uri(s3_scratch_uri)
        assert_not_in(scratch_bucket, self.mock_s3_fs.keys())

        # need to do something to ensure that the bucket actually gets
        # created. let's launch a (mock) job flow
        job_flow_id = runner.make_persistent_job_flow()
        assert_in(scratch_bucket, self.mock_s3_fs.keys())
        runner.make_emr_conn().terminate_jobflow(job_flow_id)

        # once our scratch bucket is created, we should re-use it
        runner2 = EMRJobRunner(conf_path=False)
        assert_equal(runner2._opts['s3_scratch_uri'], s3_scratch_uri)
        s3_scratch_uri = runner._opts['s3_scratch_uri']


class BootstrapFilesTestCase(MockEMRAndS3TestCase):

    def test_bootstrap_files_only_get_uploaded_once(self):
        # just a regression test for Issue #8

        # use self.mrjob_conf_path because it's easier than making a new file
        bootstrap_file = self.mrjob_conf_path

        runner = EMRJobRunner(conf_path=False,
                              bootstrap_files=[bootstrap_file])

        matching_file_dicts = [fd for fd in runner._files
                               if fd['path'] == bootstrap_file]
        assert_equal(len(matching_file_dicts), 1)


class ExistingJobFlowTestCase(MockEMRAndS3TestCase):

    def test_attach_to_existing_job_flow(self):
        emr_conn = EMRJobRunner(conf_path=False).make_emr_conn()
        # set log_uri to None, so that when we describe the job flow, it
        # won't have the loguri attribute, to test Issue #112
        emr_job_flow_id = emr_conn.run_jobflow(
            name='Development Job Flow', log_uri=None)

        stdin = StringIO('foo\nbar\n')
        self.mock_emr_output = {(emr_job_flow_id, 1): [
            '1\t"bar"\n1\t"foo"\n2\tnull\n']}

        mr_job = MRTwoStepJob(['-r', 'emr', '-v',
                               '-c', self.mrjob_conf_path,
                               '--emr-job-flow-id', emr_job_flow_id])
        mr_job.sandbox(stdin=stdin)

        results = []
        with mr_job.make_runner() as runner:
            runner.run()

            for line in runner.stream_output():
                key, value = mr_job.parse_output_line(line)
                results.append((key, value))

        assert_equal(sorted(results),
            [(1, 'bar'), (1, 'foo'), (2, None)])


class HadoopVersionTestCase(MockEMRAndS3TestCase):

    def test_default_hadoop_version(self):
        stdin = StringIO('foo\nbar\n')
        mr_job = MRTwoStepJob(['-r', 'emr', '-v',
                               '-c', self.mrjob_conf_path])
        mr_job.sandbox(stdin=stdin)

        with mr_job.make_runner() as runner:
            runner.run()

            emr_conn = runner.make_emr_conn()
            job_flow = emr_conn.describe_jobflow(runner.get_emr_job_flow_id())

            assert_equal(job_flow.hadoopversion, '0.20')

    def test_set_hadoop_version(self):
        stdin = StringIO('foo\nbar\n')
        mr_job = MRTwoStepJob(['-r', 'emr', '-v',
                               '-c', self.mrjob_conf_path,
                               '--hadoop-version', '0.18'])
        mr_job.sandbox(stdin=stdin)

        with mr_job.make_runner() as runner:
            runner.run()

            emr_conn = runner.make_emr_conn()
            job_flow = emr_conn.describe_jobflow(runner.get_emr_job_flow_id())

            assert_equal(job_flow.hadoopversion, '0.18')


class AvailabilityZoneTestCase(MockEMRAndS3TestCase):

    @setup
    def put_availability_zone_in_mrjob_conf(self):
        dump_mrjob_conf({'runners': {'emr': {
            'check_emr_status_every': 0.01,
            's3_sync_wait_time': 0.01,
            'aws_availability_zone': 'PUPPYLAND',
        }}}, open(self.mrjob_conf_path, 'w'))

    def test_availability_zone_config(self):
        # Confirm that the mrjob.conf option 'aws_availability_zone' was
        #   propagated through to the job flow
        mr_job = MRTwoStepJob(['-r', 'emr', '-v',
                               '-c', self.mrjob_conf_path])
        mr_job.sandbox()

        with mr_job.make_runner() as runner:
            runner.run()

            emr_conn = runner.make_emr_conn()
            job_flow_id = runner.get_emr_job_flow_id()
            job_flow = emr_conn.describe_jobflow(job_flow_id)
            assert_equal(job_flow.availabilityzone, 'PUPPYLAND')

    def test_debugging_works(self):
        mr_job = MRTwoStepJob(['-r', 'emr', '-v',
                           '-c', self.mrjob_conf_path,
                           '--enable-emr-debugging'])
        mr_job.sandbox()

        with mr_job.make_runner() as runner:
            runner.run()
            flow = runner.make_emr_conn().describe_jobflow(runner._emr_job_flow_id)
            assert_equal(flow.steps[0].name, 'Setup Hadoop Debugging')


class BucketRegionTestCase(MockEMRAndS3TestCase):

    @setup
    def make_dummy_data(self):
        self.add_mock_s3_data({'mrjob-1': {}})
        s3c = boto.connect_s3()
        self.bucket1 = s3c.get_bucket('mrjob-1')
        self.bucket1_uri = 's3://mrjob-1/tmp/'

    def test_region_nobucket_nolocation(self):
        # aws_region specified, no bucket specified, default bucket has no location
        j = EMRJobRunner(aws_region='PUPPYLAND', 
                         s3_endpoint='PUPPYLAND',
                         conf_path=False)
        assert_equal(j._opts['s3_scratch_uri'], self.bucket1_uri)

    def test_region_nobucket_nomatchexists(self):
        # aws_region specified, no bucket specified, no buckets have matching region
        self.bucket1.set_location('PUPPYLAND')
        j = EMRJobRunner(aws_region='KITTYLAND',
                         s3_endpoint='KITTYLAND',
                         conf_path=False)
        assert_not_equal(j._opts['s3_scratch_uri'], self.bucket1_uri)

    def test_noregion_nobucket_nolocation(self):
        # aws_region not specified, no bucket specified, default bucket has no location
        j = EMRJobRunner(conf_path=False)
        assert_equal(j._opts['s3_scratch_uri'], self.bucket1_uri)

    def test_noregion_bucket_nolocation(self):
        # aws_region not specified, bucket specified without location
        j = EMRJobRunner(conf_path=False,
                         s3_scratch_uri=self.bucket1_uri)
        assert_equal(j._opts['s3_scratch_uri'], self.bucket1_uri)

    def test_noregion_bucket_location(self):
        # aws_region not specified, bucket specified with location
        self.bucket1.set_location('PUPPYLAND')
        j = EMRJobRunner(conf_path=False)
        assert_equal(j._aws_region, 'PUPPYLAND')


class ExtraBucketRegionTestCase(MockEMRAndS3TestCase):

    @setup
    def make_dummy_data(self):
        self.add_mock_s3_data({'mrjob-1': {}})
        s3c = boto.connect_s3()
        self.bucket1 = s3c.get_bucket('mrjob-1')
        self.bucket1_uri = 's3://mrjob-1/tmp/'

        self.add_mock_s3_data({'mrjob-2': {}})
        self.bucket2 = s3c.get_bucket('mrjob-2')
        self.bucket2.set_location('KITTYLAND')
        self.bucket2_uri = 's3://mrjob-2/tmp/'

    def test_region_nobucket_matchexists(self):
        # aws_region specified, no bucket specified, bucket exists with matching region
        j = EMRJobRunner(aws_region='PUPPYLAND', 
                         s3_endpoint='PUPPYLAND',
                         conf_path=False)
        assert_equal(j._opts['s3_scratch_uri'], self.bucket1_uri)

    def test_region_bucket_match(self):
        # aws_region specified, bucket specified with matching location
        j = EMRJobRunner(aws_region='PUPPYLAND', 
                         s3_endpoint='PUPPYLAND',
                         s3_scratch_uri=self.bucket1_uri,
                         conf_path=False)
        assert_equal(j._opts['s3_scratch_uri'], self.bucket1_uri)

    def test_region_bucket_doesnotmatch(self):
        # aws_region specified, bucket specified with incorrect location
        with no_handlers_for_logger():
            stderr = StringIO()
            log = logging.getLogger('mrjob.emr')
            log.addHandler(logging.StreamHandler(stderr))
            log.setLevel(logging.WARNING)

            j = EMRJobRunner(aws_region='PUPPYLAND',
                             s3_endpoint='PUPPYLAND',
                             s3_scratch_uri=self.bucket2_uri,
                             conf_path=False)

            assert_in('does not match bucket region', stderr.getvalue())


class DescribeAllJobFlowsTestCase(MockEMRAndS3TestCase):

    def test_can_get_all_job_flows(self):
        now = datetime.datetime.utcnow()

        NUM_JOB_FLOWS = 2222
        assert_gt(NUM_JOB_FLOWS, DEFAULT_MAX_JOB_FLOWS_RETURNED)

        for i in range(NUM_JOB_FLOWS):
            job_flow_id = 'j-%04d' % i
            self.mock_emr_job_flows[job_flow_id] = MockEmrObject(
                creationdatetime=to_iso8601(
                    now - datetime.timedelta(minutes=i)),
                jobflowid=job_flow_id)

        emr_conn = EMRJobRunner(conf_path=False).make_emr_conn()

        # ordinary describe_jobflows() hits the limit on number of job flows
        some_job_flows = emr_conn.describe_jobflows()
        assert_equal(len(some_job_flows), DEFAULT_MAX_JOB_FLOWS_RETURNED)

        all_job_flows = describe_all_job_flows(emr_conn)
        assert_equal(len(all_job_flows), NUM_JOB_FLOWS)
        assert_equal(sorted(jf.jobflowid for jf in all_job_flows),
                     [('j-%04d' % i) for i in range(NUM_JOB_FLOWS)])


class EC2InstanceTypeTestCase(MockEMRAndS3TestCase):

    def _test_instance_types(self, kwargs, expected_master, expected_slave):
        runner = EMRJobRunner(conf_path=self.mrjob_conf_path, **kwargs)

        job_flow_id = runner.make_persistent_job_flow()
        job_flow = runner.make_emr_conn().describe_jobflow(job_flow_id)

        assert_equal(
            (expected_master, expected_slave),
            (job_flow.masterinstancetype, job_flow.slaveinstancetype))

    def test_defaults(self):
        self._test_instance_types(
            {}, 'm1.small', 'm1.small')

        self._test_instance_types(
            {'num_ec2_instances': 2},
            'm1.small', 'm1.small')

    def test_single_instance(self):
        self._test_instance_types(
            {'ec2_instance_type': 'c1.xlarge'},
            'c1.xlarge', 'c1.xlarge')

    def test_multiple_instances(self):
        self._test_instance_types(
            {'ec2_instance_type': 'c1.xlarge', 'num_ec2_instances': 2},
            'm1.small', 'c1.xlarge')

    def test_explicit_master_and_slave_instance_types(self):
        self._test_instance_types(
            {'ec2_master_instance_type': 'm1.large'},
            'm1.large', 'm1.small')
        self._test_instance_types(
            {'ec2_slave_instance_type': 'm2.xlarge'},
            'm1.small', 'm2.xlarge')
        self._test_instance_types(
            {'ec2_master_instance_type': 'm1.large',
             'ec2_slave_instance_type': 'm2.xlarge'},
            'm1.large', 'm2.xlarge')

    def test_ec2_instance_type_takes_precedence(self):
        self._test_instance_types(
            {'ec2_instance_type': 'c1.xlarge',
             'ec2_master_instance_type': 'm1.large',
             'ec2_slave_instance_type': 'm2.xlarge'},
            'c1.xlarge', 'c1.xlarge')
        # when there are multiple instances, ec2_instance_type only
        # sets slave instance type
        self._test_instance_types(
            {'ec2_instance_type': 'c1.xlarge',
             'ec2_master_instance_type': 'm1.large',
             'num_ec2_instances': 2,
             'ec2_slave_instance_type': 'm2.xlarge'},
            'm1.large', 'c1.xlarge')
        
        
        
        
                                 


### tests for error parsing ###

BUCKET = 'walrus'
BUCKET_URI = 's3://' + BUCKET + '/'

LOG_DIR = 'j-JOBFLOWID/'

GARBAGE = \
"""GarbageGarbageGarbage
"""

TRACEBACK_START = 'Traceback (most recent call last):\n'

PY_EXCEPTION = \
"""  File "<string>", line 1, in <module>
TypeError: 'int' object is not iterable
"""

CHILD_ERR_LINE = '2010-07-27 18:25:48,397 WARN org.apache.hadoop.mapred.TaskTracker (main): Error running child\n'

JAVA_STACK_TRACE = """java.lang.OutOfMemoryError: Java heap space
        at org.apache.hadoop.mapred.IFile$Reader.readNextBlock(IFile.java:270)
        at org.apache.hadoop.mapred.IFile$Reader.next(IFile.java:332)
"""

HADOOP_ERR_LINE_PREFIX = '2010-07-27 19:53:35,451 ERROR org.apache.hadoop.streaming.StreamJob (main): '

USEFUL_HADOOP_ERROR = 'Error launching job , Output path already exists : Output directory s3://yourbucket/logs/2010/07/23/ already exists and is not empty'

BORING_HADOOP_ERROR = 'Job not Successful!'
TASK_ATTEMPTS_DIR = LOG_DIR + 'task-attempts/'

ATTEMPT_0_DIR = TASK_ATTEMPTS_DIR + 'attempt_201007271720_0001_m_000126_0/'
ATTEMPT_1_DIR = TASK_ATTEMPTS_DIR + 'attempt_201007271720_0001_m_000126_0/'

def make_input_uri_line(input_uri):
    return "2010-07-27 17:55:29,400 INFO org.apache.hadoop.fs.s3native.NativeS3FileSystem (main): Opening '%s' for reading\n" % input_uri


class FindProbableCauseOfFailureTestCase(MockEMRAndS3TestCase):
    # We're mostly concerned here that the right log files are read in the
    # right order. parsing of the logs is handled by tests.parse_test

    @setup
    def make_runner(self):
        self.add_mock_s3_data({'walrus': {}})
        self.runner = EMRJobRunner(s3_sync_wait_time=0,
                                   s3_scratch_uri='s3://walrus/tmp',
                                   conf_path=False)
        self.runner._s3_job_log_uri = BUCKET_URI + LOG_DIR

    @teardown
    def cleanup_runner(self):
        self.runner.cleanup()

    def test_empty(self):
        self.add_mock_s3_data({'walrus': {}})
        assert_equal(self.runner._find_probable_cause_of_failure([1]), None)

    def test_python_exception(self):
        self.add_mock_s3_data({'walrus': {
            ATTEMPT_0_DIR + 'stderr':
                GARBAGE + TRACEBACK_START + PY_EXCEPTION + GARBAGE,
            ATTEMPT_0_DIR + 'syslog':
                make_input_uri_line(BUCKET_URI + 'input.gz'),
        }})
        assert_equal(self.runner._find_probable_cause_of_failure([1]),
                     {'lines': list(StringIO(PY_EXCEPTION)),
                      'log_file_uri':
                          BUCKET_URI + ATTEMPT_0_DIR + 'stderr',
                      'input_uri': BUCKET_URI + 'input.gz'})

    def test_python_exception_without_input_uri(self):
        self.add_mock_s3_data({'walrus': {
            ATTEMPT_0_DIR + 'stderr': (
                GARBAGE + TRACEBACK_START + PY_EXCEPTION + GARBAGE),
        }})
        assert_equal(self.runner._find_probable_cause_of_failure([1]),
                     {'lines': list(StringIO(PY_EXCEPTION)),
                      'log_file_uri':
                          BUCKET_URI + ATTEMPT_0_DIR + 'stderr',
                      'input_uri': None})

    def test_java_exception(self):
        self.add_mock_s3_data({'walrus': {
            ATTEMPT_0_DIR + 'stderr': GARBAGE + GARBAGE,
            ATTEMPT_0_DIR + 'syslog':
                make_input_uri_line(BUCKET_URI + 'input.gz') +
                GARBAGE +
                CHILD_ERR_LINE +
                JAVA_STACK_TRACE +
                GARBAGE,
        }})
        assert_equal(self.runner._find_probable_cause_of_failure([1]),
                     {'lines': list(StringIO(JAVA_STACK_TRACE)),
                      'log_file_uri':
                          BUCKET_URI + ATTEMPT_0_DIR + 'syslog',
                      'input_uri': BUCKET_URI + 'input.gz'})

    def test_java_exception_without_input_uri(self):
        self.add_mock_s3_data({'walrus': {
            ATTEMPT_0_DIR + 'syslog':
                CHILD_ERR_LINE +
                JAVA_STACK_TRACE +
                GARBAGE,
        }})
        assert_equal(self.runner._find_probable_cause_of_failure([1]),
                     {'lines': list(StringIO(JAVA_STACK_TRACE)),
                      'log_file_uri':
                          BUCKET_URI + ATTEMPT_0_DIR + 'syslog',
                      'input_uri': None})

    def test_hadoop_streaming_error(self):
        # we should look only at step 2 since the errors in the other
        # steps are boring
        #
        # we include input.gz just to test that we DON'T check for it
        self.add_mock_s3_data({'walrus': {
            LOG_DIR + 'steps/1/syslog':
                GARBAGE +
                HADOOP_ERR_LINE_PREFIX + BORING_HADOOP_ERROR + '\n',
            LOG_DIR + 'steps/2/syslog':
                GARBAGE +
                make_input_uri_line(BUCKET_URI + 'input.gz') +
                HADOOP_ERR_LINE_PREFIX + USEFUL_HADOOP_ERROR + '\n',
            LOG_DIR + 'steps/3/syslog':
                HADOOP_ERR_LINE_PREFIX + BORING_HADOOP_ERROR + '\n',
        }})

        assert_equal(self.runner._find_probable_cause_of_failure([1, 2, 3]),
                     {'lines': [USEFUL_HADOOP_ERROR + '\n'],
                      'log_file_uri':
                          BUCKET_URI + LOG_DIR + 'steps/2/syslog',
                      'input_uri': None})

    def test_later_task_attempt_steps_win(self):
        # should look at later steps first
        self.add_mock_s3_data({'walrus': {
            TASK_ATTEMPTS_DIR + 'attempt_201007271720_0001_r_000126_3/stderr':
                TRACEBACK_START + PY_EXCEPTION,
            TASK_ATTEMPTS_DIR + 'attempt_201007271720_0002_m_000004_0/syslog':
                CHILD_ERR_LINE + JAVA_STACK_TRACE,
        }})
        failure = self.runner._find_probable_cause_of_failure([1, 2])
        assert_equal(failure['log_file_uri'],
                     BUCKET_URI + TASK_ATTEMPTS_DIR +
                     'attempt_201007271720_0002_m_000004_0/syslog')

    def test_later_step_logs_win(self):
        self.add_mock_s3_data({'walrus': {
            LOG_DIR + 'steps/1/syslog':
                HADOOP_ERR_LINE_PREFIX + USEFUL_HADOOP_ERROR + '\n',
            LOG_DIR + 'steps/2/syslog':
                HADOOP_ERR_LINE_PREFIX + USEFUL_HADOOP_ERROR + '\n',
        }})
        failure = self.runner._find_probable_cause_of_failure([1, 2])
        assert_equal(failure['log_file_uri'],
                     BUCKET_URI + LOG_DIR + 'steps/2/syslog')

    def test_reducer_beats_mapper(self):
        # should look at reducers over mappers
        self.add_mock_s3_data({'walrus': {
            TASK_ATTEMPTS_DIR + 'attempt_201007271720_0001_m_000126_3/stderr':
                TRACEBACK_START + PY_EXCEPTION,
            TASK_ATTEMPTS_DIR + 'attempt_201007271720_0001_r_000126_3/syslog':
                CHILD_ERR_LINE + JAVA_STACK_TRACE,
        }})
        failure = self.runner._find_probable_cause_of_failure([1])
        assert_equal(failure['log_file_uri'],
                     BUCKET_URI + TASK_ATTEMPTS_DIR +
                     'attempt_201007271720_0001_r_000126_3/syslog')

    def test_more_attempts_win(self):
        # look at fourth attempt before looking at first attempt
        self.add_mock_s3_data({'walrus': {
            TASK_ATTEMPTS_DIR + 'attempt_201007271720_0001_m_000126_0/stderr':
                TRACEBACK_START + PY_EXCEPTION,
            TASK_ATTEMPTS_DIR + 'attempt_201007271720_0001_m_000004_3/syslog':
                CHILD_ERR_LINE + JAVA_STACK_TRACE,
        }})
        failure = self.runner._find_probable_cause_of_failure([1])
        assert_equal(failure['log_file_uri'],
                     BUCKET_URI + TASK_ATTEMPTS_DIR +
                     'attempt_201007271720_0001_m_000004_3/syslog')

    def test_py_exception_beats_java_stack_trace(self):
        self.add_mock_s3_data({'walrus': {
            ATTEMPT_0_DIR + 'stderr': TRACEBACK_START + PY_EXCEPTION,
            ATTEMPT_0_DIR + 'syslog': CHILD_ERR_LINE + JAVA_STACK_TRACE,
        }})
        failure = self.runner._find_probable_cause_of_failure([1])
        assert_equal(failure['log_file_uri'],
                     BUCKET_URI + ATTEMPT_0_DIR + 'stderr')

    def test_exception_beats_hadoop_error(self):
        self.add_mock_s3_data({'walrus': {
            TASK_ATTEMPTS_DIR + 'attempt_201007271720_0002_m_000126_0/stderr':
                TRACEBACK_START + PY_EXCEPTION,
            LOG_DIR + 'steps/1/syslog':
                HADOOP_ERR_LINE_PREFIX + USEFUL_HADOOP_ERROR + '\n',
        }})
        failure = self.runner._find_probable_cause_of_failure([1, 2])
        assert_equal(failure['log_file_uri'],
                     BUCKET_URI + TASK_ATTEMPTS_DIR +
                     'attempt_201007271720_0002_m_000126_0/stderr')

    def test_step_filtering(self):
        # same as previous test, but step 2 is filtered out
        self.add_mock_s3_data({'walrus': {
            TASK_ATTEMPTS_DIR + 'attempt_201007271720_0002_m_000126_0/stderr':
                TRACEBACK_START + PY_EXCEPTION,
            LOG_DIR + 'steps/1/syslog':
                HADOOP_ERR_LINE_PREFIX + USEFUL_HADOOP_ERROR + '\n',
        }})
        failure = self.runner._find_probable_cause_of_failure([1])
        assert_equal(failure['log_file_uri'],
                     BUCKET_URI + LOG_DIR + 'steps/1/syslog')

    def test_ignore_errors_from_steps_that_later_succeeded(self):
        # This tests the fix for Issue #31
        self.add_mock_s3_data({'walrus': {
            ATTEMPT_0_DIR + 'stderr':
                GARBAGE + TRACEBACK_START + PY_EXCEPTION + GARBAGE,
            ATTEMPT_0_DIR + 'syslog':
                make_input_uri_line(BUCKET_URI + 'input.gz'),
            ATTEMPT_1_DIR + 'stderr': '',
            ATTEMPT_1_DIR + 'syslog':
                make_input_uri_line(BUCKET_URI + 'input.gz'),
        }})
        assert_equal(self.runner._find_probable_cause_of_failure([1]), None)


class LogFetchingFallbackTestCase(MockEMRAndS3TestCase):
    # Make sure that SSH and S3 are accessed when we expect them to be

    @setup
    def make_runner(self):
        self.add_mock_s3_data({'walrus': {}})
        self.runner = EMRJobRunner(s3_sync_wait_time=0,
                                   s3_scratch_uri='s3://walrus/tmp',
                                   conf_path=False)
        self.runner._s3_job_log_uri = BUCKET_URI + LOG_DIR

    @teardown
    def cleanup_runner(self):
        self.runner.cleanup()

    def test_ssh_comes_first(self):
        # Put a log file and error into SSH
        join = os.path.join
        lone_log_path = join(SSH_LOG_ROOT, 'steps/1/syslog')   
        mock_ssh_ls({
            join(SSH_LOG_ROOT, 'steps/'): [lone_log_path],
            join(SSH_LOG_ROOT, 'userlogs/'): [],
            join(SSH_LOG_ROOT, 'history/'): [],
        })
        contents = HADOOP_ERR_LINE_PREFIX + USEFUL_HADOOP_ERROR + '\n'
        mock_ssh_cat({lone_log_path: contents})
        self.runner._address = 'YO I EXIST'

        # Put a 'more interesting' error in S3 to make sure that the
        # 'less interesting' one from SSH is read and S3 is never
        # looked at. This would never happen in reality because the
        # logs should be identical, but it makes for an easy test
        # of SSH overriding S3.
        self.add_mock_s3_data({'walrus': {
            TASK_ATTEMPTS_DIR + 'attempt_201007271720_0002_m_000126_0/stderr':
                TRACEBACK_START + PY_EXCEPTION,
        }})
        failure = self.runner._find_probable_cause_of_failure([1, 2])
        assert_equal(failure['log_file_uri'], SSH_PREFIX + lone_log_path)
                     #BUCKET_URI + TASK_ATTEMPTS_DIR +
                     #'attempt_201007271720_0002_m_000126_0/stderr')

    def test_ssh_fails_to_s3(self):
        # Put a log file and error into SSH
        join = os.path.join
        lone_log_path = join(SSH_LOG_ROOT, 'steps/1/syslog')   
        mock_ssh_ls({
            join(SSH_LOG_ROOT, 'steps/'): [lone_log_path],
            join(SSH_LOG_ROOT, 'userlogs/'): [],
            join(SSH_LOG_ROOT, 'history/'): [],
        })
        contents = HADOOP_ERR_LINE_PREFIX + USEFUL_HADOOP_ERROR + '\n'
        mock_ssh_cat({lone_log_path: contents})

        # cause SSH to fail
        self.runner._address = None

        # Put a 'more interesting' error in S3 to make sure that the
        # 'less interesting' one from SSH is read and S3 is never
        # looked at. This would never happen in reality because the
        # logs should be identical, but it makes for an easy test
        # of SSH overriding S3.
        self.add_mock_s3_data({'walrus': {
            TASK_ATTEMPTS_DIR + 'attempt_201007271720_0002_m_000126_0/stderr':
                TRACEBACK_START + PY_EXCEPTION,
        }})
        failure = self.runner._find_probable_cause_of_failure([1, 2])
        assert_equal(failure['log_file_uri'],
                     BUCKET_URI + TASK_ATTEMPTS_DIR +
                     'attempt_201007271720_0002_m_000126_0/stderr')


class TestEMRandS3Endpoints(MockEMRAndS3TestCase):

    def test_no_region(self):
        runner = EMRJobRunner(conf_path=False)
        assert_equal(runner.make_emr_conn().endpoint,
                     'elasticmapreduce.amazonaws.com')
        assert_equal(runner.make_s3_conn().endpoint,
                     's3.amazonaws.com')
        assert_equal(runner._aws_region, '')

    def test_none_region(self):
        # blank region should be treated the same as no region
        runner = EMRJobRunner(conf_path=False, aws_region=None)
        assert_equal(runner.make_emr_conn().endpoint,
                     'elasticmapreduce.amazonaws.com')
        assert_equal(runner.make_s3_conn().endpoint,
                     's3.amazonaws.com')
        assert_equal(runner._aws_region, '')

    def test_blank_region(self):
        # blank region should be treated the same as no region
        runner = EMRJobRunner(conf_path=False, aws_region='')
        assert_equal(runner.make_emr_conn().endpoint,
                     'elasticmapreduce.amazonaws.com')
        assert_equal(runner.make_s3_conn().endpoint,
                     's3.amazonaws.com')
        assert_equal(runner._aws_region, '')

    def test_eu(self):
        runner = EMRJobRunner(conf_path=False, aws_region='EU')
        assert_equal(runner.make_emr_conn().endpoint,
                     'eu-west-1.elasticmapreduce.amazonaws.com')
        assert_equal(runner.make_s3_conn().endpoint,
                     's3-eu-west-1.amazonaws.com')

    def test_us_east_1(self):
        runner = EMRJobRunner(conf_path=False, aws_region='us-east-1')
        assert_equal(runner.make_emr_conn().endpoint,
                     'us-east-1.elasticmapreduce.amazonaws.com')
        assert_equal(runner.make_s3_conn().endpoint,
                     's3.amazonaws.com')

    def test_us_west_1(self):
        runner = EMRJobRunner(conf_path=False, aws_region='us-west-1')
        assert_equal(runner.make_emr_conn().endpoint,
                     'us-west-1.elasticmapreduce.amazonaws.com')
        assert_equal(runner.make_s3_conn().endpoint,
                     's3-us-west-1.amazonaws.com')

    def test_ap_southeast_1(self):
        runner = EMRJobRunner(conf_path=False, aws_region='ap-southeast-1')
        assert_equal(runner.make_s3_conn().endpoint,
                     's3-ap-southeast-1.amazonaws.com')
        assert_raises(Exception, runner.make_emr_conn)

    def test_bad_region(self):
        # should fail in the constructor because the constructor connects to S3
        assert_raises(Exception, EMRJobRunner,
                      conf_path=False, aws_region='the-moooooooon-1')

    def test_case_sensitive(self):
        assert_raises(Exception, EMRJobRunner,
                      conf_path=False, aws_region='eu')
        assert_raises(Exception, EMRJobRunner,
                      conf_path=False, aws_region='US-WEST-1')

    def test_explicit_endpoints(self):
        runner = EMRJobRunner(conf_path=False, aws_region='EU',
                              s3_endpoint='s3-proxy', emr_endpoint='emr-proxy')
        assert_equal(runner.make_emr_conn().endpoint, 'emr-proxy')
        assert_equal(runner.make_s3_conn().endpoint, 's3-proxy')


class TestLs(MockEMRAndS3TestCase):

    def test_s3_ls(self):
        self.add_mock_s3_data({'walrus': {'one': '', 'two': '', 'three': ''}})

        runner = EMRJobRunner(s3_scratch_uri='s3://walrus/tmp',
                              conf_path=False)

        assert_equal(set(runner._s3_ls('s3://walrus/')),
                     set(['s3://walrus/one',
                          's3://walrus/two',
                          's3://walrus/three',]))

        assert_equal(set(runner._s3_ls('s3://walrus/t')),
                     set(['s3://walrus/two',
                          's3://walrus/three',]))

        assert_equal(set(runner._s3_ls('s3://walrus/t/')),
                     set([]))

        # if we ask for a nonexistent bucket, we should get some sort
        # of exception (in practice, buckets with random names will
        # probably be owned by other people, and we'll get some sort
        # of permissions error)
        assert_raises(Exception, set, runner._s3_ls('s3://lolcat/'))

<<<<<<< HEAD
    def test_ssh_ls(self):
        runner = EMRJobRunner(conf_path=False)
        runner._address = 'not_a_real_ssh_host'
        mock_ssh_ls({'/': ['/one', '/two']})
        assert_equal(list(runner.ls('ssh://')), ['ssh://one', 'ssh://two'])
        # Define a quick inline function because runner.ls is a generator
        # and won't fire unless we list() it
        def die():
            list(runner.ls('ssh://does_not_exist'))
        assert_raises(IOError, die)


def TestCat(MockEMRAndS3TestCase):

    def test_s3_cat(self):
        self.add_mock_s3_data({'walrus': {'one': 'one_text', 'two': 'two_text', 'three': 'three_text'}})

        runner = EMRJobRunner(s3_scratch_uri='s3://walrus/tmp',
                              conf_path=False)
        
        assert_equal(runner.cat('s3://walrus/one'), 'one_text')

    def test_ssh_cat(self):
        runner = EMRJobRunner(conf_path=False)
        runner._address = 'not_a_real_ssh_host'
        mock_ssh_cat({'/etc/init.d': 'meow'})
        assert_equal(runner.cat('/etc/init.d'), 'meow')
        assert_raises(IOError, runner.cat, 'ssh://does_not_exist')
=======

class TestNoBoto(TestCase):

    @setup
    def blank_out_boto(self):
        self._real_boto = mrjob.emr.boto
        mrjob.emr.boto = None

    @teardown
    def restore_boto(self):
        mrjob.emr.boto = self._real_boto

    def test_init(self):
        # merely creating an EMRJobRunner should raise an exception
        # because it'll need to connect to S3 to set s3_scratch_uri
        assert_raises(ImportError, EMRJobRunner, conf_path=False)

    def test_init_with_s3_scratch_uri(self):
        # this also raises an exception because we have to check
        # the bucket location
        assert_raises(ImportError, EMRJobRunner,
                      conf_path=False, s3_scratch_uri='s3://foo/tmp')


class TestMasterBootstrapScript(MockEMRAndS3TestCase):

    @setup
    def make_tmp_dir(self):
        self.tmp_dir = tempfile.mkdtemp()

    @teardown
    def rm_tmp_dir(self):
        shutil.rmtree(self.tmp_dir)

    def test_master_bootstrap_script_is_valid_python(self):
        # create a fake src tarball
        with open(os.path.join(self.tmp_dir, 'foo.py'), 'w'): pass
        yelpy_tar_gz_path = os.path.join(self.tmp_dir, 'yelpy.tar.gz')
        tar_and_gzip(self.tmp_dir, yelpy_tar_gz_path, prefix='yelpy')

        # use all the bootstrap options        
        runner = EMRJobRunner(conf_path=False,
                              bootstrap_cmds=['echo "Hi!"', 'true', 'ls'],
                              bootstrap_files=['/tmp/quz'],
                              bootstrap_mrjob=True,
                              bootstrap_python_packages=[yelpy_tar_gz_path],
                              bootstrap_scripts=['speedups.sh', '/tmp/s.sh'])
        script_path = os.path.join(self.tmp_dir, 'b.py')
        runner._create_master_bootstrap_script(dest=script_path)

        assert os.path.exists(script_path)
        py_compile.compile(script_path)

    def test_no_bootstrap_script_if_not_needed(self):
        runner = EMRJobRunner(conf_path=False, bootstrap_mrjob=False)
        script_path = os.path.join(self.tmp_dir, 'b.py')
        runner._create_master_bootstrap_script(dest=script_path)

        assert not os.path.exists(script_path)

     
class EMRNoMapperTest(MockEMRAndS3TestCase):
    @setup
    def make_tmp_dir(self):
        self.tmp_dir = tempfile.mkdtemp()

    @teardown
    def rm_tmp_dir(self):
        shutil.rmtree(self.tmp_dir)
    
    def test_no_mapper(self):
        # read from STDIN, a local file, and a remote file
        stdin = StringIO('foo\nbar\n')

        local_input_path = os.path.join(self.tmp_dir, 'input')
        with open(local_input_path, 'w') as local_input_file:
            local_input_file.write('bar\nqux\n')

        remote_input_path = 's3://walrus/data/foo'
        self.add_mock_s3_data({'walrus': {'data/foo': 'foo\n'}})

        # setup fake output
        self.mock_emr_output = {('j-MOCKJOBFLOW0', 1): [
            '1\t"qux"\n2\t"bar"\n', '2\t"foo"\n5\tnull\n']}

        mr_job = MRTwoStepJob(['-r', 'emr', '-v',
                               '-c', self.mrjob_conf_path,
                               '-', local_input_path, remote_input_path,
                               '--hadoop-input-format', 'FooFormat',
                               '--hadoop-output-format', 'BarFormat'])
        mr_job.sandbox(stdin=stdin)

        local_tmp_dir = None
        results = []

        mock_s3_fs_snapshot = copy.deepcopy(self.mock_s3_fs)

        with mr_job.make_runner() as runner:
            runner.run()

            for line in runner.stream_output():
                key, value = mr_job.parse_output_line(line)
                results.append((key, value))

        assert_equal(sorted(results),
                     [(1, 'qux'), (2, 'bar'), (2, 'foo'), (5, None)])


class TestCat(MockEMRAndS3TestCase):
    @setup
    def make_tmp_dir(self):
        self.tmp_dir = tempfile.mkdtemp()

    @teardown
    def rm_tmp_dir(self):
        shutil.rmtree(self.tmp_dir)

    def test_cat_uncompressed(self):
        local_input_path = os.path.join(self.tmp_dir, 'input')
        with open(local_input_path, 'w') as input_file:
            input_file.write('bar\nfoo\n')
            
        remote_input_path = 's3://walrus/data/foo'
        self.add_mock_s3_data({'walrus': {'data/foo': 'foo\nfoo\n'}})

        with EMRJobRunner(cleanup='NONE', conf_path=False) as runner:
            local_output = []
            for line in runner.cat(local_input_path):
                local_output.append(line)
            
            remote_output = []
            for line in runner.cat(remote_input_path):
                remote_output.append(line)
        
        assert_equal(local_output, ['bar\n', 'foo\n'])
        assert_equal(remote_output, ['foo\n', 'foo\n'])

    def test_cat_compressed(self):
        input_gz_path = os.path.join(self.tmp_dir, 'input.gz')
        input_gz = gzip.GzipFile(input_gz_path, 'w')
        input_gz.write('foo\nbar\n')
        input_gz.close()

        with EMRJobRunner(cleanup='NONE', conf_path=False) as runner:
            output = []
            for line in runner.cat(input_gz_path):
                output.append(line)

        assert_equal(output, ['foo\n', 'bar\n'])

        input_bz2_path = os.path.join(self.tmp_dir, 'input.bz2')
        input_bz2 = bz2.BZ2File(input_bz2_path, 'w')
        input_bz2.write('bar\nbar\nfoo\n')
        input_bz2.close()

        with EMRJobRunner(cleanup='NONE', conf_path=False) as runner:
            output = []
            for line in runner.cat(input_bz2_path):
                output.append(line)

        assert_equal(output, ['bar\n', 'bar\n', 'foo\n'])
>>>>>>> c524f9c8
<|MERGE_RESOLUTION|>--- conflicted
+++ resolved
@@ -30,16 +30,10 @@
 from testify import TestCase, assert_equal, assert_gt, assert_in, assert_not_in, assert_raises, setup, teardown, assert_not_equal
 
 from mrjob.conf import dump_mrjob_conf
-<<<<<<< HEAD
+import mrjob.emr
 from mrjob.emr import EMRJobRunner, describe_all_job_flows, parse_s3_uri, SSH_LOG_ROOT, SSH_PREFIX
 from mrjob.parse import JOB_NAME_RE
-from mrjob.util import mock_ssh_cat, mock_ssh_ls
-=======
-import mrjob.emr
-from mrjob.emr import EMRJobRunner, describe_all_job_flows, parse_s3_uri
-from mrjob.parse import JOB_NAME_RE
-from mrjob.util import tar_and_gzip
->>>>>>> c524f9c8
+from mrjob.util import mock_ssh_cat, mock_ssh_ls, tar_and_gzip
 from tests.mockboto import MockS3Connection, MockEmrConnection, MockEmrObject, MockKey, add_mock_s3_data, DEFAULT_MAX_DAYS_AGO, DEFAULT_MAX_JOB_FLOWS_RETURNED, to_iso8601
 from tests.mr_two_step_job import MRTwoStepJob
 from tests.quiet import logger_disabled, no_handlers_for_logger
@@ -967,7 +961,6 @@
         # of permissions error)
         assert_raises(Exception, set, runner._s3_ls('s3://lolcat/'))
 
-<<<<<<< HEAD
     def test_ssh_ls(self):
         runner = EMRJobRunner(conf_path=False)
         runner._address = 'not_a_real_ssh_host'
@@ -979,24 +972,6 @@
             list(runner.ls('ssh://does_not_exist'))
         assert_raises(IOError, die)
 
-
-def TestCat(MockEMRAndS3TestCase):
-
-    def test_s3_cat(self):
-        self.add_mock_s3_data({'walrus': {'one': 'one_text', 'two': 'two_text', 'three': 'three_text'}})
-
-        runner = EMRJobRunner(s3_scratch_uri='s3://walrus/tmp',
-                              conf_path=False)
-        
-        assert_equal(runner.cat('s3://walrus/one'), 'one_text')
-
-    def test_ssh_cat(self):
-        runner = EMRJobRunner(conf_path=False)
-        runner._address = 'not_a_real_ssh_host'
-        mock_ssh_cat({'/etc/init.d': 'meow'})
-        assert_equal(runner.cat('/etc/init.d'), 'meow')
-        assert_raises(IOError, runner.cat, 'ssh://does_not_exist')
-=======
 
 class TestNoBoto(TestCase):
 
@@ -1158,4 +1133,21 @@
                 output.append(line)
 
         assert_equal(output, ['bar\n', 'bar\n', 'foo\n'])
->>>>>>> c524f9c8
+
+
+def TestCatFallback(MockEMRAndS3TestCase):
+
+    def test_s3_cat(self):
+        self.add_mock_s3_data({'walrus': {'one': 'one_text', 'two': 'two_text', 'three': 'three_text'}})
+
+        runner = EMRJobRunner(s3_scratch_uri='s3://walrus/tmp',
+                              conf_path=False)
+
+        assert_equal(runner.cat('s3://walrus/one'), 'one_text')
+
+    def test_ssh_cat(self):
+        runner = EMRJobRunner(conf_path=False)
+        runner._address = 'not_a_real_ssh_host'
+        mock_ssh_cat({'/etc/init.d': 'meow'})
+        assert_equal(runner.cat('/etc/init.d'), 'meow')
+        assert_raises(IOError, runner.cat, 'ssh://does_not_exist')