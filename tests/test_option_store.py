# Copyright 2012 Yelp
#
# Licensed under the Apache License, Version 2.0 (the "License");
# you may not use this file except in compliance with the License.
# You may obtain a copy of the License at
#
# http://www.apache.org/licenses/LICENSE-2.0
#
# Unless required by applicable law or agreed to in writing, software
# distributed under the License is distributed on an "AS IS" BASIS,
# WITHOUT WARRANTIES OR CONDITIONS OF ANY KIND, either express or implied.
# See the License for the specific language governing permissions and
# limitations under the License.
"""Test OptionStore's functionality"""
import os
from tempfile import mkdtemp
from shutil import rmtree

try:
    import boto
    import boto.emr
    import boto.emr.connection
    import boto.exception
    boto  # quiet "redefinition of unused ..." warning from pyflakes
except ImportError:
    boto = None

<<<<<<< HEAD
import mrjob.hadoop
from mrjob.conf import dump_mrjob_conf
from mrjob.py2 import PY2
from mrjob.py2 import StringIO
from mrjob.emr import EMRRunnerOptionStore
from mrjob.hadoop import HadoopRunnerOptionStore
=======
import mrjob.conf
from mrjob.conf import dump_mrjob_conf
from mrjob.conf import ClearedValue
>>>>>>> 551207a6
from mrjob.runner import RunnerOptionStore
from mrjob.util import log_to_stream

from tests.py2 import TestCase
from tests.py2 import patch
from tests.quiet import logger_disabled
from tests.quiet import no_handlers_for_logger
from tests.sandbox import EmptyMrjobConfTestCase


class TempdirTestCase(TestCase):
    """Patch mrjob.conf, create a temp directory, and save the environment for
    each test
    """

    def setUp(self):
        super(TempdirTestCase, self).setUp()

        # tmp dir
        self.tmp_dir = mkdtemp()
        self.addCleanup(rmtree, self.tmp_dir)

        # environment
        self._old_environ = os.environ.copy()

    def tearDown(self):
        os.environ.clear()
        os.environ.update(self._old_environ)

    def makedirs(self, path):
        abs_path = os.path.join(self.tmp_dir, path)
        if not os.path.isdir(abs_path):
            os.makedirs(abs_path)
        return abs_path

    def makefile(self, path, contents):
        self.makedirs(os.path.split(path)[0])
        abs_path = os.path.join(self.tmp_dir, path)
        with open(abs_path, 'w') as f:
            f.write(contents)
        return abs_path

    def abs_paths(self, *paths):
        return [os.path.join(self.tmp_dir, path) for path in paths]


class ConfigFilesTestCase(TempdirTestCase):

    def save_conf(self, name, conf):
        conf_path = os.path.join(self.tmp_dir, name)
        with open(conf_path, 'w') as f:
            dump_mrjob_conf(conf, f)
        return conf_path

    def opts_for_conf(self, name, conf):
        conf_path = self.save_conf(name, conf)
        return RunnerOptionStore('inline', {}, [conf_path])


class MultipleConfigFilesValuesTestCase(ConfigFilesTestCase):

    BASIC_CONF = {
        'runners': {
            'inline': {
                'cmdenv': {
                    'A_PATH': 'A',
                    'SOMETHING': 'X',
                },
                'hadoop_extra_args': [
                    'thing1',
                ],
                'hadoop_streaming_jar': 'monkey.jar',
                'jobconf': {
                    'lorax_speaks_for': 'trees',
                },
                'local_tmp_dir': '/tmp',
                'python_bin': 'py3k',
                'setup_scripts': ['/myscript.py'],
            }
        }
    }

    def larger_conf(self):
        return {
            'include': os.path.join(self.tmp_dir, 'mrjob.conf'),
            'runners': {
                'inline': {
                    'bootstrap_mrjob': False,
                    'cmdenv': {
                        'A_PATH': 'B',
                        'SOMETHING': 'Y',
                        'SOMETHING_ELSE': 'Z',
                    },
                    'hadoop_extra_args': [
                        'thing2',
                    ],
                    'hadoop_streaming_jar': 'banana.jar',
                    'jobconf': {
                        'lorax_speaks_for': 'mazda',
                        'dr_seuss_is': 'awesome',
                    },
                    'local_tmp_dir': '/var/tmp',
                    'python_bin': 'py4k',
                    'setup_scripts': ['/yourscript.py'],
                }
            }
        }

    def setUp(self):
        super(MultipleConfigFilesValuesTestCase, self).setUp()
        self.opts_1 = self.opts_for_conf('mrjob.conf',
                                         self.BASIC_CONF)
        self.opts_2 = self.opts_for_conf('mrjob.larger.conf',
                                         self.larger_conf())

    def test_combine_cmds(self):
        self.assertEqual(self.opts_1['python_bin'], ['py3k'])
        self.assertEqual(self.opts_2['python_bin'], ['py4k'])

    def test_combine_dicts(self):
        self.assertEqual(self.opts_1['jobconf'], {
            'lorax_speaks_for': 'trees',
        })
        self.assertEqual(self.opts_2['jobconf'], {
            'lorax_speaks_for': 'mazda',
            'dr_seuss_is': 'awesome',
        })

    def test_combine_envs(self):
        self.assertEqual(self.opts_1['cmdenv'], {
            'A_PATH': 'A',
            'SOMETHING': 'X',
        })
        self.assertEqual(self.opts_2['cmdenv'], {
            'A_PATH': 'B:A',
            'SOMETHING': 'Y',
            'SOMETHING_ELSE': 'Z',
        })

    def test_combine_lists(self):
        self.assertEqual(self.opts_1['hadoop_extra_args'], ['thing1'])
        self.assertEqual(self.opts_2['hadoop_extra_args'],
                         ['thing1', 'thing2'])

    def test_combine_paths(self):
        self.assertEqual(self.opts_1['local_tmp_dir'], '/tmp')
        self.assertEqual(self.opts_2['local_tmp_dir'], '/var/tmp')

    def test_combine_path_lists(self):
        self.assertEqual(self.opts_1['setup_scripts'], ['/myscript.py'])
        self.assertEqual(self.opts_2['setup_scripts'],
                         ['/myscript.py', '/yourscript.py'])

    def test_combine_values(self):
        self.assertEqual(self.opts_1['hadoop_streaming_jar'], 'monkey.jar')
        self.assertEqual(self.opts_2['hadoop_streaming_jar'], 'banana.jar')


class MultipleConfigFilesMachineryTestCase(ConfigFilesTestCase):

    def test_recurse(self):
        path = os.path.join(self.tmp_dir, 'LOL.conf')
        recurse_conf = dict(include=path)
        with open(path, 'w') as f:
            dump_mrjob_conf(recurse_conf, f)

        stderr = StringIO()
        with no_handlers_for_logger():
            log_to_stream('mrjob.conf', stderr)
            RunnerOptionStore('inline', {}, [path])
            self.assertIn('%s tries to recursively include %s!' % (path, path),
                          stderr.getvalue())

    def test_empty_runner_error(self):
        conf = dict(runner=dict(local=dict(local_tmp_dir='/tmp')))
        path = self.save_conf('basic', conf)

        stderr = StringIO()
        with no_handlers_for_logger():
            log_to_stream('mrjob.runner', stderr)
            RunnerOptionStore('inline', {}, [path])
            self.assertEqual(
                "No configs specified for inline runner\n",
                stderr.getvalue())

    def test_conf_contain_only_include_file(self):
        """If a config file only include other configuration files
        no warnings are thrown as long as the included files are
        not empty.
        """

        # dummy configuration for include file 1
        conf = {
            'runners': {
                'inline': {
                    'local_tmp_dir': "include_file1_local_tmp_dir"
                }
            }
        }

        include_file_1 = self.save_conf('include_file_1', conf)

        # dummy configuration for include file 2
        conf = {
            'runners': {
                'inline': {
                    'local_tmp_dir': "include_file2_local_tmp_dir"
                }
            }
        }

        include_file_2 = self.save_conf('include_file_2', conf)

        # test configuration
        conf = {
            'include': [include_file_1, include_file_2]
        }
        path = self.save_conf('twoincludefiles', conf)

        stderr = StringIO()
        with no_handlers_for_logger():
            log_to_stream('mrjob.runner', stderr)
            RunnerOptionStore('inline', {}, [path])
            self.assertEqual(
                "",
                stderr.getvalue())


class MultipleMultipleConfigFilesTestCase(ConfigFilesTestCase):

    BASE_CONFIG_LEFT = {
        'runners': {
            'inline': {
                'jobconf': dict(from_left=1, from_both=1),
                'label': 'i_dont_like_to_be_labelled',
            }
        }
    }

    BASE_CONFIG_RIGHT = {
        'runners': {
            'inline': {
                'jobconf': dict(from_right=2, from_both=2),
                'owner': 'ownership_is_against_my_principles'
            }
        }
    }

    def test_mrjob_has_multiple_inheritance_next_lets_add_generics(self):
        path_left = self.save_conf('left.conf', self.BASE_CONFIG_LEFT)
        path_right = self.save_conf('right.conf', self.BASE_CONFIG_RIGHT)
        opts_both = self.opts_for_conf('both.conf',
                                       dict(include=[path_left, path_right]))

        self.assertEqual(opts_both['jobconf'],
                         dict(from_left=1, from_both=2, from_right=2))
        self.assertEqual(opts_both['label'],
                         'i_dont_like_to_be_labelled')
        self.assertEqual(opts_both['owner'],
                         'ownership_is_against_my_principles')

    def test_multiple_configs_via_runner_args(self):
        path_left = self.save_conf('left.conf', self.BASE_CONFIG_LEFT)
        path_right = self.save_conf('right.conf', self.BASE_CONFIG_RIGHT)
        opts = RunnerOptionStore('inline', {}, [path_left, path_right])
        self.assertEqual(opts['jobconf'],
                         dict(from_left=1, from_both=2, from_right=2))


@unittest.skipIf(mrjob.conf.yaml is None, 'no yaml module')
class ClearTagTestCase(ConfigFilesTestCase):

    BASE_CONF = {
        'runners': {
            'inline': {
                'cmdenv': {
                    'PATH': '/some/nice/dir',
                },
                'jobconf': {
                    'some.property': 'something',
                },
                'setup': ['do something'],
            }
        }
    }

    def setUp(self):
        super(ClearTagTestCase, self).setUp()

        self.base_conf_path = self.save_conf('base.conf', self.BASE_CONF)
        self.base_opts = RunnerOptionStore('inline', {}, [self.base_conf_path])

    def test_clear_cmdenv_path(self):
        opts = self.opts_for_conf('extend.conf', {
            'include': self.base_conf_path,
            'runners': {
                'inline': {
                    'cmdenv': {
                        'PATH': ClearedValue('/some/even/better/dir')
                    }
                }
            }
        })

        self.assertEqual(opts['cmdenv'], {'PATH': '/some/even/better/dir'})
        self.assertEqual(opts['jobconf'], self.base_opts['jobconf'])
        self.assertEqual(opts['setup'], self.base_opts['setup'])

    def test_clear_cmdenv(self):
        opts = self.opts_for_conf('extend.conf', {
            'include': self.base_conf_path,
            'runners': {
                'inline': {
                    'cmdenv': ClearedValue({
                        'USER': 'dave'
                    })
                }
            }
        })

        self.assertEqual(opts['cmdenv'], {'USER': 'dave'})
        self.assertEqual(opts['jobconf'], self.base_opts['jobconf'])
        self.assertEqual(opts['setup'], self.base_opts['setup'])

    def test_clear_jobconf(self):
        opts = self.opts_for_conf('extend.conf', {
            'include': self.base_conf_path,
            'runners': {
                'inline': {
                    'jobconf': ClearedValue(None)
                }
            }
        })

        self.assertEqual(opts['cmdenv'], self.base_opts['cmdenv'])
        self.assertEqual(opts['jobconf'], {})
        self.assertEqual(opts['setup'], self.base_opts['setup'])

    def test_clear_setup(self):
        opts = self.opts_for_conf('extend.conf', {
            'include': self.base_conf_path,
            'runners': {
                'inline': {
                    'setup': ClearedValue(['instead do this'])
                }
            }
        })

        self.assertEqual(opts['cmdenv'], self.base_opts['cmdenv'])
        self.assertEqual(opts['jobconf'], self.base_opts['jobconf'])
        self.assertEqual(opts['setup'], ['instead do this'])


class TestExtraKwargs(ConfigFilesTestCase):

    CONFIG = {'runners': {'inline': {
        'qux': 'quux',
        'setup_cmds': ['echo foo']}}}

    def setUp(self):
        super(TestExtraKwargs, self).setUp()
        self.path = self.save_conf('config', self.CONFIG)

    def test_extra_kwargs_in_mrjob_conf_okay(self):
        with logger_disabled('mrjob.runner'):
            opts = RunnerOptionStore('inline', {}, [self.path])
            self.assertEqual(opts['setup_cmds'], ['echo foo'])
            self.assertNotIn('qux', opts)

    def test_extra_kwargs_passed_in_directly_okay(self):
        with logger_disabled('mrjob.runner'):
            opts = RunnerOptionStore(
                'inline', {'local_tmp_dir': '/var/tmp', 'foo': 'bar'}, [])
            self.assertEqual(opts['local_tmp_dir'], '/var/tmp')
            self.assertNotIn('bar', opts)


class DeprecatedAliasesTestCase(ConfigFilesTestCase):

    def test_runner_option_store(self):
        stderr = StringIO()
        with no_handlers_for_logger('mrjob.conf'):
            log_to_stream('mrjob.conf', stderr)
            opts = RunnerOptionStore(
                'inline', dict(base_tmp_dir='/scratch'), [])

            self.assertEqual(opts['local_tmp_dir'], '/scratch')
            self.assertNotIn('base_tmp_dir', opts)
            self.assertIn('Deprecated option base_tmp_dir has been renamed'
                          ' to local_tmp_dir', stderr.getvalue())

    def test_hadoop_runner_option_store(self):
        stderr = StringIO()
        with no_handlers_for_logger('mrjob.conf'):
            log_to_stream('mrjob.conf', stderr)

            # HadoopRunnerOptionStore really wants to find the streaming jar
            with patch.object(mrjob.hadoop, 'find_hadoop_streaming_jar',
                              return_value='found'):
                opts = HadoopRunnerOptionStore(
                    'hadoop',
                    dict(base_tmp_dir='/scratch',
                         hadoop_home='required',
                         hdfs_scratch_dir='hdfs:///scratch'),
                    [])

            self.assertEqual(opts['local_tmp_dir'], '/scratch')
            self.assertNotIn('base_tmp_dir', opts)
            self.assertIn('Deprecated option base_tmp_dir has been renamed'
                          ' to local_tmp_dir', stderr.getvalue())

            self.assertEqual(opts['hadoop_tmp_dir'], 'hdfs:///scratch')
            self.assertNotIn('hdfs_scratch_dir', opts)
            self.assertIn('Deprecated option hdfs_scratch_dir has been renamed'
                          ' to hadoop_tmp_dir', stderr.getvalue())

    def test_emr_runner_option_store(self):
        stderr = StringIO()
        with no_handlers_for_logger('mrjob.conf'):
            log_to_stream('mrjob.conf', stderr)

            opts = EMRRunnerOptionStore(
                'emr',
                dict(base_tmp_dir='/scratch',
                     s3_scratch_uri='s3://bucket/walrus'),
                    [])

            self.assertEqual(opts['local_tmp_dir'], '/scratch')
            self.assertNotIn('base_tmp_dir', opts)
            self.assertIn('Deprecated option base_tmp_dir has been renamed'
                          ' to local_tmp_dir', stderr.getvalue())

            self.assertEqual(opts['s3_tmp_dir'], 's3://bucket/walrus')
            self.assertNotIn('s3_scratch_uri', opts)
            self.assertIn('Deprecated option s3_scratch_uri has been renamed'
                          ' to s3_tmp_dir', stderr.getvalue())

    def test_cleanup_options(self):
        stderr = StringIO()
        with no_handlers_for_logger('mrjob.runner'):
            log_to_stream('mrjob.runner', stderr)
            opts = RunnerOptionStore(
                'inline',
                dict(cleanup=['LOCAL_SCRATCH', 'REMOTE_SCRATCH'],
                     cleanup_on_failure=['SCRATCH']),
                [])

            self.assertEqual(opts['cleanup'], ['LOCAL_TMP', 'REMOTE_TMP'])
            self.assertIn(
                'Deprecated cleanup option LOCAL_SCRATCH has been renamed'
                ' to LOCAL_TMP', stderr.getvalue())
            self.assertIn(
                'Deprecated cleanup option REMOTE_SCRATCH has been renamed'
                ' to REMOTE_TMP', stderr.getvalue())

            # should quietly convert string to list
            self.assertEqual(opts['cleanup_on_failure'], ['TMP'])
            self.assertIn(
                'Deprecated cleanup_on_failure option SCRATCH has been renamed'
                ' to TMP', stderr.getvalue())<|MERGE_RESOLUTION|>--- conflicted
+++ resolved
@@ -25,26 +25,21 @@
 except ImportError:
     boto = None
 
-<<<<<<< HEAD
+import mrjob.conf
 import mrjob.hadoop
+from mrjob.conf import ClearedValue
 from mrjob.conf import dump_mrjob_conf
-from mrjob.py2 import PY2
-from mrjob.py2 import StringIO
 from mrjob.emr import EMRRunnerOptionStore
 from mrjob.hadoop import HadoopRunnerOptionStore
-=======
-import mrjob.conf
-from mrjob.conf import dump_mrjob_conf
-from mrjob.conf import ClearedValue
->>>>>>> 551207a6
+from mrjob.py2 import StringIO
 from mrjob.runner import RunnerOptionStore
 from mrjob.util import log_to_stream
 
 from tests.py2 import TestCase
 from tests.py2 import patch
+from tests.py2 import skipIf
 from tests.quiet import logger_disabled
 from tests.quiet import no_handlers_for_logger
-from tests.sandbox import EmptyMrjobConfTestCase
 
 
 class TempdirTestCase(TestCase):
@@ -306,7 +301,7 @@
                          dict(from_left=1, from_both=2, from_right=2))
 
 
-@unittest.skipIf(mrjob.conf.yaml is None, 'no yaml module')
+@skipIf(mrjob.conf.yaml is None, 'no yaml module')
 class ClearTagTestCase(ConfigFilesTestCase):
 
     BASE_CONF = {
