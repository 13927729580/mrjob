--- conflicted
+++ resolved
@@ -241,14 +241,12 @@
     def test_end_to_end_with_explicit_hadoop_bin(self):
         self._test_end_to_end(['--hadoop-bin', self.hadoop_bin])
 
-<<<<<<< HEAD
-    def test_end_to_end_with_disabled_input_path_check(self):
-        self._test_end_to_end(['--skip-hadoop-input-check'])
-=======
     def test_end_to_end_without_pty_fork(self):
         with patch.object(pty, 'fork', side_effect=OSError()):
             self._test_end_to_end()
->>>>>>> c340f09f
+
+    def test_end_to_end_with_disabled_input_path_check(self):
+        self._test_end_to_end(['--skip-hadoop-input-check'])
 
 
 class StreamingArgsTestCase(EmptyMrjobConfTestCase):
