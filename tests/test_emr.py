--- conflicted
+++ resolved
@@ -1,10 +1,5 @@
-<<<<<<< HEAD
- # -*- coding: utf-8 -*-
-# Copyright 2009-2013 Yelp and Contributors
-=======
 # -*- coding: utf-8 -*-
 # Copyright 2009-2015 Yelp and Contributors
->>>>>>> 6c7848e1
 #
 # Licensed under the Apache License, Version 2.0 (the "License");
 # you may not use this file except in compliance with the License.
@@ -20,10 +15,6 @@
 """Tests for EMRJobRunner"""
 import copy
 import getpass
-<<<<<<< HEAD
-=======
-import logging
->>>>>>> 6c7848e1
 import os
 import os.path
 import posixpath
@@ -37,49 +28,32 @@
 
 import mrjob
 import mrjob.emr
-from mrjob.fs.s3 import S3Filesystem
 from mrjob.emr import EMRJobRunner
-from mrjob.emr import attempt_to_acquire_lock
-from mrjob.emr import filechunkio
 from mrjob.emr import _MAX_HOURS_IDLE_BOOTSTRAP_ACTION_PATH
 from mrjob.emr import _lock_acquire_step_1
 from mrjob.emr import _lock_acquire_step_2
-<<<<<<< HEAD
-from mrjob.job import MRJob
-from mrjob.parse import JOB_KEY_RE
-from mrjob.parse import parse_s3_uri
-from mrjob.pool import pool_hash_and_name
-from mrjob.py2 import PY2
-from mrjob.py2 import StringIO
-=======
 from mrjob.emr import _yield_all_bootstrap_actions
 from mrjob.emr import _yield_all_clusters
 from mrjob.emr import _yield_all_instance_groups
 from mrjob.emr import _yield_all_steps
-from mrjob.parse import JOB_NAME_RE
+from mrjob.emr import attempt_to_acquire_lock
+from mrjob.emr import filechunkio
+from mrjob.fs.s3 import S3Filesystem
+from mrjob.job import MRJob
+from mrjob.parse import JOB_KEY_RE
 from mrjob.parse import parse_s3_uri
 from mrjob.pool import _pool_hash_and_name
->>>>>>> 6c7848e1
+from mrjob.py2 import PY2
+from mrjob.py2 import StringIO
 from mrjob.ssh import SSH_LOG_ROOT
 from mrjob.ssh import SSH_PREFIX
 from mrjob.util import bash_wrap
 from mrjob.util import log_to_stream
 from mrjob.util import tar_and_gzip
 
-<<<<<<< HEAD
 from tests.mockboto import MockBotoTestCase
-from tests.mockboto import DEFAULT_MAX_JOB_FLOWS_RETURNED
 from tests.mockboto import MockEmrConnection
 from tests.mockboto import MockEmrObject
-from tests.mockboto import to_iso8601
-=======
-from tests.mockboto import MockEmrConnection
-from tests.mockboto import MockEmrObject
-from tests.mockboto import MockIAMConnection
-from tests.mockboto import MockS3Connection
-from tests.mockboto import add_mock_s3_data
-from tests.mockssh import create_mock_ssh_script
->>>>>>> 6c7848e1
 from tests.mockssh import mock_ssh_dir
 from tests.mockssh import mock_ssh_file
 from tests.mr_hadoop_format_job import MRHadoopFormatJob
@@ -112,193 +86,8 @@
 else:
     PYTHON_BIN = 'python3'
 
-<<<<<<< HEAD
 
 class EMRJobRunnerEndToEndTestCase(MockBotoTestCase):
-=======
-class FastEMRTestCase(SandboxedTestCase):
-
-    @classmethod
-    def setUpClass(cls):
-        # we don't care what's in this file, just want mrjob to stop creating
-        # and deleting a complicated archive.
-        cls.fake_mrjob_tgz_path = tempfile.mkstemp(
-            prefix='fake_mrjob_', suffix='.tar.gz')[1]
-
-    @classmethod
-    def tearDownClass(cls):
-        if os.path.exists(cls.fake_mrjob_tgz_path):
-            os.remove(cls.fake_mrjob_tgz_path)
-
-    def setUp(self):
-        super(FastEMRTestCase, self).setUp()
-
-        # patch slow things
-        def fake_create_mrjob_tar_gz(mocked_self, *args, **kwargs):
-            mocked_self._mrjob_tar_gz_path = self.fake_mrjob_tgz_path
-            return self.fake_mrjob_tgz_path
-
-        self.simple_patch(EMRJobRunner, '_create_mrjob_tar_gz',
-                     fake_create_mrjob_tar_gz, autospec=True)
-
-        self.simple_patch(EMRJobRunner, '_wait_for_s3_eventual_consistency')
-        self.simple_patch(EMRJobRunner, '_wait_for_cluster_to_terminate')
-        self.simple_patch(time, 'sleep')
-
-    def simple_patch(self, obj, attr, side_effect=None, autospec=False,
-                     return_value=None):
-        patcher = patch.object(obj, attr, side_effect=side_effect,
-                               autospec=autospec, return_value=return_value)
-        patcher.start()
-        self.addCleanup(patcher.stop)
-
-
-class MockEMRAndS3TestCase(FastEMRTestCase):
-
-    def connect_s3(self, *args, **kwargs):
-        kwargs['mock_s3_fs'] = self.mock_s3_fs
-        return MockS3Connection(*args, **kwargs)
-
-    def connect_emr(self, *args, **kwargs):
-        kwargs['mock_s3_fs'] = self.mock_s3_fs
-        kwargs['mock_emr_clusters'] = self.mock_emr_clusters
-        kwargs['mock_emr_failures'] = self.mock_emr_failures
-        kwargs['mock_emr_output'] = self.mock_emr_output
-        return MockEmrConnection(*args, **kwargs)
-
-    def connect_iam(self, *args, **kwargs):
-        kwargs['mock_iam_instance_profiles'] = self.mock_iam_instance_profiles
-        kwargs['mock_iam_roles'] = self.mock_iam_roles
-        kwargs['mock_iam_role_policies'] = self.mock_iam_role_policies
-        kwargs['mock_iam_role_attached_policies'] = (
-            self.mock_iam_role_attached_policies)
-        return MockIAMConnection(*args, **kwargs)
-
-    def setUp(self):
-        # patch boto
-        self.mock_emr_failures = {}
-        self.mock_emr_clusters = {}
-        self.mock_emr_output = {}
-        self.mock_iam_instance_profiles = {}
-        self.mock_iam_role_attached_policies = {}
-        self.mock_iam_role_policies = {}
-        self.mock_iam_roles = {}
-        self.mock_s3_fs = {}
-
-        p_s3 = patch.object(boto, 'connect_s3', self.connect_s3)
-        self.addCleanup(p_s3.stop)
-        p_s3.start()
-
-        p_iam = patch.object(boto, 'connect_iam', self.connect_iam)
-        self.addCleanup(p_iam.stop)
-        p_iam.start()
-
-        p_emr = patch.object(
-            boto.emr.connection, 'EmrConnection',
-            self.connect_emr)
-        self.addCleanup(p_emr.stop)
-        p_emr.start()
-
-        super(MockEMRAndS3TestCase, self).setUp()
-
-    def add_mock_s3_data(self, data, time_modified=None):
-        """Update self.mock_s3_fs with a map from bucket name
-        to key name to data."""
-        add_mock_s3_data(self.mock_s3_fs, data, time_modified)
-
-    def add_mock_emr_cluster(self, cluster):
-        if cluster.id in self.mock_emr_clusters:
-            raise ValueError('mock cluster %s already exists' % cluster.id)
-
-        for field in ('_bootstrapactions', '_instancegroups', '_steps'):
-            if not hasattr(cluster, field):
-                setattr(cluster, field, [])
-
-        if not hasattr(cluster, 'name'):
-            cluster.name = cluster.id[2:]
-
-        if not hasattr(cluster, 'normalizedinstancehours'):
-            cluster.normalizedinstancehours = '0'
-
-        self.mock_emr_clusters[cluster.id] = cluster
-
-    def prepare_runner_for_ssh(self, runner, num_slaves=0):
-        # TODO: Refactor this abomination of a test harness
-
-        # Set up environment variables
-        os.environ['MOCK_SSH_VERIFY_KEY_FILE'] = 'true'
-
-        # Create temporary directories and add them to MOCK_SSH_ROOTS
-        master_ssh_root = tempfile.mkdtemp(prefix='master_ssh_root.')
-        os.environ['MOCK_SSH_ROOTS'] = 'testmaster=%s' % master_ssh_root
-        mock_ssh_dir('testmaster', SSH_LOG_ROOT + '/history')
-
-        if not hasattr(self, 'slave_ssh_roots'):
-            self.slave_ssh_roots = []
-
-        self.addCleanup(self.teardown_ssh, master_ssh_root)
-
-        # Make the fake binary
-        os.mkdir(os.path.join(master_ssh_root, 'bin'))
-        self.ssh_bin = os.path.join(master_ssh_root, 'bin', 'ssh')
-        create_mock_ssh_script(self.ssh_bin)
-
-        # Make a fake keyfile so that the 'file exists' requirements are
-        # satsified
-        self.keyfile_path = os.path.join(master_ssh_root, 'key.pem')
-        with open(self.keyfile_path, 'w') as f:
-            f.write('I AM DEFINITELY AN SSH KEY FILE')
-
-        # Tell the runner to use the fake binary
-        runner._opts['ssh_bin'] = [self.ssh_bin]
-        # Inject master node hostname so it doesn't try to 'emr --describe' it
-        runner._address = 'testmaster'
-        # Also pretend to have an SSH key pair file
-        runner._opts['ec2_key_pair_file'] = self.keyfile_path
-
-        # re-initialize fs
-        runner._fs = None
-        runner._ssh_fs = None
-        runner._s3_fs = None
-        #runner.fs
-
-    def add_slave(self):
-        """Add a mocked slave to the cluster. Caller is responsible for setting
-        runner._opts['num_ec2_instances'] to the correct number.
-        """
-        slave_num = len(self.slave_ssh_roots)
-        new_dir = tempfile.mkdtemp(prefix='slave_%d_ssh_root.' % slave_num)
-        self.slave_ssh_roots.append(new_dir)
-        os.environ['MOCK_SSH_ROOTS'] += (':testmaster!testslave%d=%s'
-                                         % (slave_num, new_dir))
-
-    def teardown_ssh(self, master_ssh_root):
-        shutil.rmtree(master_ssh_root)
-        for path in self.slave_ssh_roots:
-            shutil.rmtree(path)
-
-    def make_runner(self, *args):
-        """create a dummy job, and call make_runner() on it.
-        Use this in a with block:
-
-        with self.make_runner() as runner:
-            ...
-        """
-        stdin = StringIO('foo\nbar\n')
-        mr_job = MRTwoStepJob(['-r', 'emr'] + list(args))
-        mr_job.sandbox(stdin=stdin)
-
-        return mr_job.make_runner()
-
-    def run_and_get_cluster(self, *args):
-        # TODO: not sure why we include -v
-        with self.make_runner('-v', *args) as runner:
-            runner.run()
-            return runner._describe_cluster()
-
-
-class EMRJobRunnerEndToEndTestCase(MockEMRAndS3TestCase):
->>>>>>> 6c7848e1
 
     MRJOB_CONF_CONTENTS = {'runners': {'emr': {
         'check_emr_status_every': 0.00,
@@ -318,13 +107,8 @@
         self.add_mock_s3_data({'walrus': {'data/foo': b'foo\n'}})
 
         # setup fake output
-<<<<<<< HEAD
-        self.mock_emr_output = {('j-MOCKJOBFLOW0', 1): [
-            b'1\t"qux"\n2\t"bar"\n', b'2\t"foo"\n5\tnull\n']}
-=======
         self.mock_emr_output = {('j-MOCKCLUSTER0', 1): [
-            '1\t"qux"\n2\t"bar"\n', '2\t"foo"\n5\tnull\n']}
->>>>>>> 6c7848e1
+            b'1\t"qux"\n2\t"bar"\n', '2\t"foo"\n5\tnull\n']}
 
         mr_job = MRHadoopFormatJob(['-r', 'emr', '-v',
                                     '-', local_input_path, remote_input_path,
@@ -359,16 +143,9 @@
             self.assertTrue(os.path.exists(local_tmp_dir))
             self.assertTrue(any(runner.ls(runner.get_output_dir())))
 
-<<<<<<< HEAD
-            emr_conn = runner.make_emr_conn()
-            job_flow = emr_conn.describe_jobflow(runner.get_emr_job_flow_id())
-            self.assertEqual(job_flow.state, 'COMPLETED')
-            name_match = JOB_KEY_RE.match(job_flow.name)
-=======
             cluster = runner._describe_cluster()
             self.assertEqual(cluster.status.state, 'TERMINATED')
-            name_match = JOB_NAME_RE.match(cluster.name)
->>>>>>> 6c7848e1
+            name_match = JOB_KEY_RE.match(cluster.name)
             self.assertEqual(name_match.group(1), 'mr_hadoop_format_job')
             self.assertEqual(name_match.group(2), getpass.getuser())
 
@@ -409,15 +186,9 @@
 
         # job should get terminated
         emr_conn = runner.make_emr_conn()
-<<<<<<< HEAD
-        job_flow_id = runner.get_emr_job_flow_id()
+        cluster_id = runner.get_cluster_id()
         for _ in range(10):
-            emr_conn.simulate_progress(job_flow_id)
-=======
-        cluster_id = runner.get_cluster_id()
-        for _ in xrange(10):
             emr_conn.simulate_progress(cluster_id)
->>>>>>> 6c7848e1
 
         cluster = runner._describe_cluster()
         self.assertEqual(cluster.status.state, 'TERMINATED')
@@ -442,43 +213,25 @@
                               stderr.getvalue())
 
                 emr_conn = runner.make_emr_conn()
-<<<<<<< HEAD
-                job_flow_id = runner.get_emr_job_flow_id()
+                cluster_id = runner.get_cluster_id()
                 for _ in range(10):
-                    emr_conn.simulate_progress(job_flow_id)
-=======
-                cluster_id = runner.get_cluster_id()
-                for _ in xrange(10):
                     emr_conn.simulate_progress(cluster_id)
->>>>>>> 6c7848e1
 
                 cluster = runner._describe_cluster()
                 self.assertEqual(cluster.status.state,
                                  'TERMINATED_WITH_ERRORS')
 
             # job should get terminated on cleanup
-<<<<<<< HEAD
-            emr_conn = runner.make_emr_conn()
-            job_flow_id = runner.get_emr_job_flow_id()
+            cluster_id = runner.get_cluster_id()
             for _ in range(10):
-                emr_conn.simulate_progress(job_flow_id)
-=======
-            cluster_id = runner.get_cluster_id()
-            for _ in xrange(10):
                 emr_conn.simulate_progress(cluster_id)
->>>>>>> 6c7848e1
 
         cluster = runner._describe_cluster()
         self.assertEqual(cluster.status.state, 'TERMINATED_WITH_ERRORS')
 
     def _test_remote_scratch_cleanup(self, mode, scratch_len, log_len):
-<<<<<<< HEAD
-        self.add_mock_s3_data({'walrus': {'logs/j-MOCKJOBFLOW0/1': b'1\n'}})
-        stdin = BytesIO(b'foo\nbar\n')
-=======
-        self.add_mock_s3_data({'walrus': {'logs/j-MOCKCLUSTER0/1': '1\n'}})
+        self.add_mock_s3_data({'walrus': {'logs/j-MOCKCLUSTER0/1': b'1\n'}})
         stdin = StringIO('foo\nbar\n')
->>>>>>> 6c7848e1
 
         mr_job = MRTwoStepJob(['-r', 'emr', '-v',
                                '--s3-log-uri', 's3://walrus/logs',
@@ -530,47 +283,9 @@
         self.assertRaises(ValueError, self._test_remote_scratch_cleanup,
                           'GARBAGE', 0, 0)
 
-<<<<<<< HEAD
-    def test_args_version_018(self):
-        self.add_mock_s3_data({'walrus': {'logs/j-MOCKJOBFLOW0/1': b'1\n'}})
-        # read from STDIN, a local file, and a remote file
-        stdin = BytesIO(b'foo\nbar\n')
-
-        mr_job = MRTwoStepJob(['-r', 'emr', '-v',
-                               '--hadoop-version=0.18', '--ami-version=1.0'])
-        mr_job.sandbox(stdin=stdin)
-
-        with mr_job.make_runner() as runner:
-            runner.run()
-            step_args = [arg.value for arg in
-                         runner._describe_jobflow().steps[0].args]
-            self.assertNotIn('-files', step_args)
-            self.assertIn('-cacheFile', step_args)
-            self.assertNotIn('-combiner', step_args)
-
-    def test_args_version_020_205(self):
-        self.add_mock_s3_data({'walrus': {'logs/j-MOCKJOBFLOW0/1': b'1\n'}})
-        # read from STDIN, a local file, and a remote file
-        stdin = BytesIO(b'foo\nbar\n')
-
-        mr_job = MRTwoStepJob(['-r', 'emr', '-v', '--ami-version=2.0'])
-        mr_job.sandbox(stdin=stdin)
-
-        with mr_job.make_runner() as runner:
-            runner.run()
-            step_args = [arg.value for arg in
-                         runner._describe_jobflow().steps[0].args]
-            self.assertIn('-files', step_args)
-            self.assertNotIn('-cacheFile', step_args)
-            self.assertIn('-combiner', step_args)
-
-    def test_wait_for_job_flow_termination(self):
-        # Test regression from #338 where _wait_for_job_flow_termination
-=======
     def test_wait_for_cluster_to_terminate(self):
         # Test regression from #338 where _wait_for_cluster_to_terminate()
         # (called _wait_for_job_flow_termination() at the time)
->>>>>>> 6c7848e1
         # would raise an IndexError whenever the job flow wasn't already
         # finished
         mr_job = MRTwoStepJob(['-r', 'emr'])
@@ -581,47 +296,9 @@
             runner._wait_for_cluster_to_terminate()
 
 
-<<<<<<< HEAD
-class ExistingJobFlowTestCase(MockBotoTestCase):
-=======
-class S3ScratchURITestCase(MockEMRAndS3TestCase):
-
-    def test_pick_scratch_uri(self):
-        self.add_mock_s3_data({'mrjob-walrus': {}, 'zebra': {}})
-        runner = EMRJobRunner(conf_paths=[])
-
-        self.assertEqual(runner._opts['s3_scratch_uri'],
-                         's3://mrjob-walrus/tmp/')
-
-    def test_create_scratch_uri(self):
-        # "walrus" bucket will be ignored; it doesn't start with "mrjob-"
-        self.add_mock_s3_data({'walrus': {}, 'zebra': {}})
-
-        runner = EMRJobRunner(conf_paths=[], s3_sync_wait_time=0.00)
-
-        # bucket name should be mrjob- plus 16 random hex digits
-        s3_scratch_uri = runner._opts['s3_scratch_uri']
-        self.assertEqual(s3_scratch_uri[:11], 's3://mrjob-')
-        self.assertEqual(s3_scratch_uri[27:], '/tmp/')
-
-        # bucket shouldn't actually exist yet
-        scratch_bucket, _ = parse_s3_uri(s3_scratch_uri)
-        self.assertNotIn(scratch_bucket, self.mock_s3_fs.keys())
-
-        # need to do something to ensure that the bucket actually gets
-        # created. let's launch a (mock) job flow
-        cluster_id = runner.make_persistent_cluster()
-        self.assertIn(scratch_bucket, self.mock_s3_fs.keys())
-        runner.make_emr_conn().terminate_jobflow(cluster_id)
-
-        # once our scratch bucket is created, we should re-use it
-        runner2 = EMRJobRunner(conf_paths=[])
-        s3_scratch_uri = runner._opts['s3_scratch_uri']
-        self.assertEqual(runner2._opts['s3_scratch_uri'], s3_scratch_uri)
-
-
-class ExistingClusterTestCase(MockEMRAndS3TestCase):
->>>>>>> 6c7848e1
+
+
+class ExistingClusterTestCase(MockBotoTestCase):
 
     def test_attach_to_existing_cluster(self):
         emr_conn = EMRJobRunner(conf_paths=[]).make_emr_conn()
@@ -632,15 +309,9 @@
             keep_alive=True, job_flow_role='fake-instance-profile',
             service_role='fake-service-role')
 
-<<<<<<< HEAD
-        stdin = BytesIO(b'foo\nbar\n')
-        self.mock_emr_output = {(emr_job_flow_id, 1): [
-            b'1\t"bar"\n1\t"foo"\n2\tnull\n']}
-=======
         stdin = StringIO('foo\nbar\n')
         self.mock_emr_output = {(cluster_id, 1): [
-            '1\t"bar"\n1\t"foo"\n2\tnull\n']}
->>>>>>> 6c7848e1
+            b'1\t"bar"\n1\t"foo"\n2\tnull\n']}
 
         mr_job = MRTwoStepJob(['-r', 'emr', '-v',
                                '--emr-job-flow-id', cluster_id])
@@ -684,30 +355,18 @@
                 self.assertRaises(Exception, runner.run)
 
             emr_conn = runner.make_emr_conn()
-<<<<<<< HEAD
-            job_flow_id = runner.get_emr_job_flow_id()
+            cluster_id = runner.get_cluster_id()
             for _ in range(10):
-                emr_conn.simulate_progress(job_flow_id)
-=======
-            cluster_id = runner.get_cluster_id()
-            for _ in xrange(10):
                 emr_conn.simulate_progress(cluster_id)
->>>>>>> 6c7848e1
 
             cluster = runner._describe_cluster()
             self.assertEqual(cluster.status.state, 'WAITING')
 
         # job shouldn't get terminated by cleanup
         emr_conn = runner.make_emr_conn()
-<<<<<<< HEAD
-        job_flow_id = runner.get_emr_job_flow_id()
+        cluster_id = runner.get_cluster_id()
         for _ in range(10):
-            emr_conn.simulate_progress(job_flow_id)
-=======
-        cluster_id = runner.get_cluster_id()
-        for _ in xrange(10):
             emr_conn.simulate_progress(cluster_id)
->>>>>>> 6c7848e1
 
         cluster = runner._describe_cluster()
         self.assertEqual(cluster.status.state, 'WAITING')
@@ -716,37 +375,32 @@
 class VisibleToAllUsersTestCase(MockBotoTestCase):
 
     def test_defaults(self):
-<<<<<<< HEAD
-        job_flow = self.run_and_get_job_flow()
-        self.assertEqual(job_flow.visibletoallusers, 'true')
+        cluster = self.run_and_get_cluster()
+        self.assertEqual(cluster.visibletoallusers, 'true')
 
     def test_no_visible(self):
-        job_flow = self.run_and_get_job_flow('--no-visible-to-all-users')
-        self.assertEqual(job_flow.visibletoallusers, 'false')
+        cluster = self.run_and_get_cluster('--no-visible-to-all-users')
+        self.assertEqual(cluster.visibletoallusers, 'false')
 
     def test_force_to_bool(self):
         # make sure mockboto doesn't always convert to bool
         self.assertRaises(boto.exception.EmrResponseError,
-            self.run_and_get_job_flow,
+            self.run_and_get_cluster,
             '--emr-api-param', 'VisibleToAllUsers=1')
+
+    def test_visible(self):
+        cluster = self.run_and_get_cluster('--visible-to-all-users')
+        self.assertTrue(cluster.visibletoallusers, 'true')
 
         VISIBLE_MRJOB_CONF = {'runners': {'emr': {
             'check_emr_status_every': 0.00,
             's3_sync_wait_time': 0.00,
             'visible_to_all_users': 1,  # should be True
         }}}
-=======
-        cluster = self.run_and_get_cluster()
-        self.assertEqual(cluster.visibletoallusers, 'false')
-
-    def test_visible(self):
-        cluster = self.run_and_get_cluster('--visible-to-all-users')
-        self.assertTrue(cluster.visibletoallusers, 'true')
->>>>>>> 6c7848e1
 
         with mrjob_conf_patcher(VISIBLE_MRJOB_CONF):
-            visible_job_flow = self.run_and_get_job_flow()
-            self.assertEqual(visible_job_flow.visibletoallusers, 'true')
+            visible_cluster = self.run_and_get_cluster()
+            self.assertEqual(visible_cluster.visibletoallusers, 'true')
 
 
 class IAMTestCase(MockBotoTestCase):
@@ -759,20 +413,6 @@
         self.addCleanup(p_iam.stop)
         p_iam.start()
 
-<<<<<<< HEAD
-    def run_and_get_job_flow(self, *args):
-        stdin = BytesIO(b'foo\nbar\n')
-        mr_job = MRTwoStepJob(
-            ['-r', 'emr', '-v'] + list(args))
-        mr_job.sandbox(stdin=stdin)
-
-        with mr_job.make_runner() as runner:
-            runner.run()
-            emr_conn = runner.make_emr_conn()
-            return emr_conn.describe_jobflow(runner.get_emr_job_flow_id())
-
-=======
->>>>>>> 6c7848e1
     def test_role_auto_creation(self):
         cluster = self.run_and_get_cluster()
         self.assertTrue(boto.connect_iam.called)
@@ -800,14 +440,10 @@
 
         # run again, and see if we reuse the roles
         cluster2 = self.run_and_get_cluster()
-
-<<<<<<< HEAD
-=======
         self.assertEqual(cluster2.ec2instanceattributes.iaminstanceprofile,
                          instance_profile_name)
         self.assertEqual(cluster2.servicerole, service_role_name)
 
->>>>>>> 6c7848e1
     def test_iam_instance_profile_option(self):
         cluster = self.run_and_get_cluster(
             '--iam-instance-profile', 'EMR_EC2_DefaultRole')
@@ -816,18 +452,6 @@
         self.assertEqual(cluster.ec2instanceattributes.iaminstanceprofile,
                          'EMR_EC2_DefaultRole')
 
-<<<<<<< HEAD
-=======
-    def test_deprecated_job_flow_role_option(self):
-        with logger_disabled('mrjob.emr'):
-            cluster = self.run_and_get_cluster(
-                '--iam-job-flow-role', 'EMR_EC2_DefaultRole')
-            self.assertTrue(boto.connect_iam.called)
-
-            self.assertEqual(cluster.ec2instanceattributes.iaminstanceprofile,
-                             'EMR_EC2_DefaultRole')
-
->>>>>>> 6c7848e1
     def test_iam_service_role_option(self):
         cluster = self.run_and_get_cluster(
             '--iam-service-role', 'EMR_DefaultRole')
@@ -967,17 +591,11 @@
             self.assertEqual(runner.get_hadoop_version(), '0.20.205')
 
     def test_latest_ami_version(self):
-<<<<<<< HEAD
-        job_flow = self.run_and_get_job_flow('--ami-version', 'latest')
-        self.assertEqual(job_flow.amiversion, 'latest')
-        self.assertEqual(job_flow.hadoopversion, '1.0.3')
-=======
         # "latest" is no longer actually the latest version
         with self.make_runner('--ami-version', 'latest') as runner:
             runner.run()
             self.assertEqual(runner.get_ami_version(), '2.4.2')
             self.assertEqual(runner.get_hadoop_version(), '1.0.3')
->>>>>>> 6c7848e1
 
     def test_ami_version_3_0(self):
         with self.make_runner('--ami-version', '3.0',
@@ -1018,7 +636,7 @@
                              'PUPPYLAND')
 
 
-class EnableDebuggingTestCase(MockEMRAndS3TestCase):
+class EnableDebuggingTestCase(MockBotoTestCase):
 
     def test_debugging_works(self):
         with self.make_runner('--enable-emr-debugging') as runner:
@@ -1126,75 +744,7 @@
         self.assertEqual(runner._opts['aws_region'], 'us-west-1')
 
 
-<<<<<<< HEAD
-class DescribeAllJobFlowsTestCase(MockBotoTestCase):
-
-    def test_can_get_more_job_flows_than_limit(self):
-        now = datetime.utcnow()
-
-        NUM_JOB_FLOWS = 2222
-        self.assertGreater(NUM_JOB_FLOWS, DEFAULT_MAX_JOB_FLOWS_RETURNED)
-
-        for i in range(NUM_JOB_FLOWS):
-            job_flow_id = 'j-%04d' % i
-            self.mock_emr_job_flows[job_flow_id] = MockEmrObject(
-                creationdatetime=to_iso8601(
-                    now - timedelta(minutes=i)),
-                jobflowid=job_flow_id)
-
-        # add a mock object without the jobflowid attribute
-        mock_job_flow_id = 5555
-        self.mock_emr_job_flows[mock_job_flow_id] = MockEmrObject(
-                        creationdatetime=to_iso8601(now))
-
-        emr_conn = EMRJobRunner(conf_paths=[]).make_emr_conn()
-
-        # ordinary describe_jobflows() hits the limit on number of job flows
-        some_job_flows = emr_conn.describe_jobflows()
-        self.assertEqual(len(some_job_flows), DEFAULT_MAX_JOB_FLOWS_RETURNED)
-
-        all_job_flows = describe_all_job_flows(emr_conn)
-        self.assertEqual(len(all_job_flows), NUM_JOB_FLOWS)
-        self.assertEqual(sorted(jf.jobflowid for jf in all_job_flows),
-                         [('j-%04d' % i) for i in range(NUM_JOB_FLOWS)])
-
-    def test_no_params_hole(self):
-        # Issue #346: If we (incorrectly) include no parameters to
-        # DescribeJobFlows on our initial call, we'll skip over
-        # j-THREEWEEKSAGO, since it's neither currently active, nor
-        # in the last 2 weeks.
-
-        now = datetime.utcnow()
-
-        self.mock_emr_job_flows['j-THREEWEEKSAGO'] = MockEmrObject(
-            creationdatetime=to_iso8601(now - timedelta(weeks=3)),
-            jobflowid='j-THREEWEEKSAGO',
-            state='COMPLETED',
-        )
-
-        self.mock_emr_job_flows['j-LONGRUNNING'] = MockEmrObject(
-            creationdatetime=to_iso8601(now - timedelta(weeks=4)),
-            jobflowid='j-LONGRUNNING',
-            state='RUNNING',
-        )
-
-        emr_conn = EMRJobRunner(conf_paths=[]).make_emr_conn()
-
-        # ordinary describe_jobflows() misses j-THREEWEEKSAGO
-        some_job_flows = emr_conn.describe_jobflows()
-        self.assertEqual(sorted(jf.jobflowid for jf in some_job_flows),
-                         ['j-LONGRUNNING'])
-
-        # describe_all_job_flows() should work around this
-        all_job_flows = describe_all_job_flows(emr_conn)
-        self.assertEqual(sorted(jf.jobflowid for jf in all_job_flows),
-                         ['j-LONGRUNNING', 'j-THREEWEEKSAGO'])
-
-
 class EC2InstanceGroupTestCase(MockBotoTestCase):
-=======
-class EC2InstanceGroupTestCase(MockEMRAndS3TestCase):
->>>>>>> 6c7848e1
 
     maxDiff = None
 
@@ -1225,50 +775,7 @@
 
         # convert expected to dicts
         role_to_expected = {}
-<<<<<<< HEAD
         for role, (num, instance_type, bid_price) in expected.items():
-            info = {
-                'instancerequestcount': str(num),
-                'instancetype': instance_type,
-            }
-            if bid_price:
-                info['market'] = 'SPOT'
-                info['bidprice'] = bid_price
-            else:
-                info['market'] = 'ON_DEMAND'
-
-            role_to_expected[role.upper()] = info
-
-        # convert actual instance groups to dicts
-        role_to_actual = {}
-        for ig in job_flow.instancegroups:
-            info = {}
-            for field in ('bidprice', 'instancerequestcount',
-                          'instancetype', 'market'):
-                if hasattr(ig, field):
-                    info[field] = getattr(ig, field)
-            role_to_actual[ig.instancerole] = info
-
-        self.assertEqual(role_to_expected, role_to_actual)
-
-        # also check master/slave and # of instance types
-        # this is mostly a sanity check of mockboto
-        expected_master_instance_type = role_to_expected.get(
-            'MASTER', {}).get('instancetype')
-        self.assertEqual(expected_master_instance_type,
-                         getattr(job_flow, 'masterinstancetype', None))
-
-        expected_slave_instance_type = role_to_expected.get(
-            'CORE', {}).get('instancetype')
-        self.assertEqual(expected_slave_instance_type,
-                         getattr(job_flow, 'slaveinstancetype', None))
-
-        expected_instance_count = str(sum(
-            int(info['instancerequestcount'])
-            for info in role_to_expected.values()))
-        self.assertEqual(expected_instance_count, job_flow.instancecount)
-=======
-        for role, (num, instance_type, bid_price) in expected.iteritems():
             info = dict(
                 bidprice=(unicode(bid_price) if bid_price else None),
                 instancetype=unicode(instance_type),
@@ -1279,7 +786,6 @@
             role_to_expected[unicode(role.upper())] = info
 
         self.assertEqual(role_to_actual, role_to_expected)
->>>>>>> 6c7848e1
 
     def set_in_mrjob_conf(self, **kwargs):
         emr_opts = copy.deepcopy(self.MRJOB_CONF_CONTENTS)
@@ -1880,20 +1386,10 @@
         self.assertEqual(self.runner.counters(),
                          [{'Job Counters ': {'Launched reduce tasks': 1}}])
 
-<<<<<<< HEAD
-    def test_zero_log_generating_steps(self):
-        mock_steps = [
-            MockEmrObject(jar='x.jar',
-                          name=self.runner._job_key,
-                          state='COMPLETED'),
-            MockEmrObject(jar='x.jar',
-                          name=self.runner._job_key,
-                          state='COMPLETED'),
-=======
     def _mock_step(self, jar):
         return MockEmrObject(
             config=MockEmrObject(jar=jar),
-            name=self.runner._job_name,
+            name=self.runner._job_key,
             status=MockEmrObject(state='COMPLETED'))
 
     def test_no_log_generating_steps(self):
@@ -1901,7 +1397,6 @@
         self.mock_cluster._steps = [
             self._mock_step(jar='x.jar'),
             self._mock_step(jar='x.jar'),
->>>>>>> 6c7848e1
         ]
 
         self.runner._fetch_counters_s3 = Mock(return_value={})
@@ -1910,28 +1405,12 @@
         self.runner._fetch_counters_s3.assert_called_with([], False)
 
     def test_interleaved_log_generating_steps(self):
-<<<<<<< HEAD
-        mock_steps = [
-            MockEmrObject(jar='x.jar',
-                          name=self.runner._job_key,
-                          state='COMPLETED'),
-            MockEmrObject(jar='hadoop.streaming.jar',
-                          name=self.runner._job_key,
-                          state='COMPLETED'),
-            MockEmrObject(jar='x.jar',
-                          name=self.runner._job_key,
-                          state='COMPLETED'),
-            MockEmrObject(jar='hadoop.streaming.jar',
-                          name=self.runner._job_key,
-                          state='COMPLETED'),
-=======
         self.mock_cluster.status.state = 'TERMINATED'
         self.mock_cluster._steps = [
             self._mock_step(jar='x.jar'),
             self._mock_step(jar='hadoop.streaming.jar'),
             self._mock_step(jar='x.jar'),
             self._mock_step(jar='hadoop.streaming.jar'),
->>>>>>> 6c7848e1
         ]
 
         self.runner._fetch_counters_s3 = Mock(return_value={})
@@ -2102,13 +1581,9 @@
         emr_conn = runner.make_emr_conn()
         self.assertEqual(emr_conn.host,
                          'elasticmapreduce.us-west-1.amazonaws.com')
-<<<<<<< HEAD
-        self.assertEqual(emr_conn.describe_jobflows(), [])
+
+        self.assertEqual(list(_yield_all_clusters(emr_conn)), [])
         self.assertEqual(emr_conn.host,
-=======
-        self.assertEqual(list(_yield_all_clusters(emr_conn)), [])
-        self.assertEqual(emr_conn.endpoint,
->>>>>>> 6c7848e1
                          'elasticmapreduce.us-west-1.amazonaws.com')
 
 
@@ -2457,13 +1932,8 @@
         self.add_mock_s3_data({'walrus': {'data/foo': b'foo\n'}})
 
         # setup fake output
-<<<<<<< HEAD
-        self.mock_emr_output = {('j-MOCKJOBFLOW0', 1): [
-            b'1\t"qux"\n2\t"bar"\n', b'2\t"foo"\n5\tnull\n']}
-=======
         self.mock_emr_output = {('j-MOCKCLUSTER0', 1): [
-            '1\t"qux"\n2\t"bar"\n', '2\t"foo"\n5\tnull\n']}
->>>>>>> 6c7848e1
+            b'1\t"qux"\n2\t"bar"\n', '2\t"foo"\n5\tnull\n']}
 
         mr_job = MRTwoStepJob(['-r', 'emr', '-v',
                                '-', local_input_path, remote_input_path])
@@ -2979,30 +2449,18 @@
                 self.assertRaises(Exception, runner.run)
 
             emr_conn = runner.make_emr_conn()
-<<<<<<< HEAD
-            job_flow_id = runner.get_emr_job_flow_id()
+            cluster_id = runner.get_cluster_id()
             for _ in range(10):
-                emr_conn.simulate_progress(job_flow_id)
-=======
-            cluster_id = runner.get_cluster_id()
-            for _ in xrange(10):
                 emr_conn.simulate_progress(cluster_id)
->>>>>>> 6c7848e1
 
             cluster = runner._describe_cluster()
             self.assertEqual(cluster.status.state, 'WAITING')
 
         # job shouldn't get terminated by cleanup
         emr_conn = runner.make_emr_conn()
-<<<<<<< HEAD
-        job_flow_id = runner.get_emr_job_flow_id()
+        cluster_id = runner.get_cluster_id()
         for _ in range(10):
-            emr_conn.simulate_progress(job_flow_id)
-=======
-        cluster_id = runner.get_cluster_id()
-        for _ in xrange(10):
             emr_conn.simulate_progress(cluster_id)
->>>>>>> 6c7848e1
 
         cluster = runner._describe_cluster()
         self.assertEqual(cluster.status.state, 'WAITING')
@@ -3028,28 +2486,17 @@
             self.assertEqual(runner.get_cluster_id(), cluster_id)
 
             emr_conn = runner.make_emr_conn()
-<<<<<<< HEAD
             for _ in range(10):
-                emr_conn.simulate_progress(job_flow_id)
-=======
-            for _ in xrange(10):
                 emr_conn.simulate_progress(cluster_id)
->>>>>>> 6c7848e1
 
             cluster = runner._describe_cluster()
             self.assertEqual(cluster.status.state, 'WAITING')
 
         # job shouldn't get terminated by cleanup
         emr_conn = runner.make_emr_conn()
-<<<<<<< HEAD
-        job_flow_id = runner.get_emr_job_flow_id()
+        cluster_id = runner.get_cluster_id()
         for _ in range(10):
-            emr_conn.simulate_progress(job_flow_id)
-=======
-        cluster_id = runner.get_cluster_id()
-        for _ in xrange(10):
             emr_conn.simulate_progress(cluster_id)
->>>>>>> 6c7848e1
 
         cluster = runner._describe_cluster()
         self.assertEqual(cluster.status.state, 'WAITING')
@@ -3421,32 +2868,6 @@
                 cluster_id = self.future_mock_cluster_ids.pop(0)
                 self.mock_cluster_ids.append(cluster_id)
 
-<<<<<<< HEAD
-        self.start(patch.object(EMRJobRunner, 'make_emr_conn'))
-        self.start(patch.object(S3Filesystem, 'make_s3_conn',
-                                side_effect=self._mock_boto_connect_s3))
-        self.start(patch.object(EMRJobRunner, 'usable_job_flows',
-                                side_effect=side_effect_usable_job_flows))
-        self.start(patch.object(EMRJobRunner, '_lock_uri',
-                                side_effect=side_effect_lock_uri))
-        self.start(patch.object(mrjob.emr, 'attempt_to_acquire_lock',
-                                side_effect=side_effect_acquire_lock))
-        self.start(patch.object(time, 'sleep',
-                                side_effect=side_effect_time_sleep))
-
-    def tearDown(self):
-        super(JobWaitTestCase, self).tearDown()
-        self.jobs = []
-        self.future_jobs = []
-
-    def add_job_flow(self, job_keys, job_list):
-        """Puts a fake job flow into a list of jobs for testing."""
-        for name in job_keys:
-            jf = Mock()
-            jf.state = 'WAITING'
-            jf.jobflowid = name
-            job_list.append(jf)
-=======
         self.simple_patch(EMRJobRunner, 'make_emr_conn')
         self.simple_patch(S3Filesystem, 'make_s3_conn',
                           side_effect=self.connect_s3)
@@ -3463,7 +2884,6 @@
         super(JobWaitTestCase, self).tearDown()
         self.mock_cluster_ids = []
         self.future_mock_cluster_ids = []
->>>>>>> 6c7848e1
 
     def test_no_waiting_for_job_pool_fail(self):
         self.mock_cluster_ids.append('j-fail-lock')
@@ -3525,13 +2945,8 @@
         self.start(patch.object(
             self.runner, '_get_streaming_jar', return_value=['streaming.jar']))
 
-<<<<<<< HEAD
-        self.start(patch.object(boto.emr, 'StreamingStep', dict))
-        self.runner._inferred_hadoop_version = '0.20'
-=======
         self.simple_patch(boto.emr, 'StreamingStep', dict)
         self.runner._hadoop_version = '0.20'
->>>>>>> 6c7848e1
 
     def _assert_streaming_step(self, step, **kwargs):
         self.runner._steps = [step]
@@ -3592,57 +3007,6 @@
                      " my_job.py --step-num=0 --reducer'"),
         )
 
-<<<<<<< HEAD
-    def test_combiner_018(self):
-        self.runner._inferred_hadoop_version = '0.18'
-        self._assert_streaming_step(
-            {
-                'type': 'streaming',
-                'mapper': {
-                    'type': 'command',
-                    'command': 'cat',
-                },
-                'combiner': {
-                    'type': 'script',
-                },
-            },
-            mapper=("bash -c 'cat | sort | " +
-                    PYTHON_BIN +
-                    " my_job.py --step-num=0 --combiner'"),
-            reducer=None,
-        )
-
-    def test_pre_filters_018(self):
-        self.runner._inferred_hadoop_version = '0.18'
-        self._assert_streaming_step(
-            {
-                'type': 'streaming',
-                'mapper': {
-                    'type': 'script',
-                    'pre_filter': 'grep anything',
-                },
-                'combiner': {
-                    'type': 'script',
-                    'pre_filter': 'grep nothing',
-                },
-                'reducer': {
-                    'type': 'script',
-                    'pre_filter': 'grep something',
-                },
-            },
-            mapper=("bash -c 'grep anything | " +
-                    PYTHON_BIN +
-                    " my_job.py --step-num=0"
-                    " --mapper | sort | grep nothing | " +
-                    PYTHON_BIN +
-                    " my_job.py --step-num=0 --combiner'"),
-            reducer=("bash -c 'grep something | " +
-                     PYTHON_BIN +
-                     " my_job.py --step-num=0 --reducer'"),
-        )
-
-=======
->>>>>>> 6c7848e1
     def test_pre_filter_escaping(self):
         # ESCAPE ALL THE THINGS!!!
         self._assert_streaming_step(
@@ -3897,22 +3261,14 @@
         self.assertTrue(self.mock_emr.called)
         emr_kwargs = self.mock_emr.call_args[1]
         self.assertIn('security_token', emr_kwargs)
-<<<<<<< HEAD
         self.assertEqual(emr_kwargs['security_token'], security_token)
-=======
-        self.assertEqual(emr_kwargs['security_token'], None)
->>>>>>> 6c7848e1
 
         runner.make_iam_conn()
 
         self.assertTrue(self.mock_iam.called)
         iam_kwargs = self.mock_iam.call_args[1]
         self.assertIn('security_token', iam_kwargs)
-<<<<<<< HEAD
         self.assertEqual(iam_kwargs['security_token'], security_token)
-=======
-        self.assertEqual(iam_kwargs['security_token'], None)
->>>>>>> 6c7848e1
 
         runner.make_s3_conn()
 
@@ -3948,7 +3304,6 @@
                 self.assertEqual(runner._bootstrap,
                                  [['sudo yum install -y python34']])
 
-<<<<<<< HEAD
     def test_bootstrap_python_switch(self):
         mr_job = MRTwoStepJob(['-r', 'emr', '--bootstrap-python'])
 
@@ -4014,15 +3369,7 @@
 
 
 class EMRTagsTestCase(MockBotoTestCase):
-=======
-        self.assertTrue(self.mock_s3.called)
-        s3_kwargs = self.mock_s3.call_args[1]
-        self.assertIn('security_token', s3_kwargs)
-        self.assertEqual(s3_kwargs['security_token'], 'meow')
-
-
-class EMRTagsTestCase(MockEMRAndS3TestCase):
->>>>>>> 6c7848e1
+
     def test_emr_tags_option_dict(self):
         job = MRWordCount([
             '-r', 'emr',
@@ -4033,24 +3380,6 @@
             self.assertEqual(runner._opts['emr_tags'],
                             {'tag_one': 'foo', 'tag_two': 'bar'})
 
-<<<<<<< HEAD
-    def test_emr_tags_get_created(self):
-        # use a Mock object for the 'add_tags' method in MockEmrConnection and
-        # add a __name__ attribute to it, in oder to avoid problems with
-        # mrjob's retry machinery
-        emr_add_tags_mock = Mock()
-        emr_add_tags_mock.__name__ = 'add_tags'
-        with patch.object(MockEmrConnection, 'add_tags', emr_add_tags_mock):
-            job_flow = self.run_and_get_job_flow('--emr-tag', 'tag_one=foo',
-                                                 '--emr-tag', 'tag_two=bar')
-
-            # assert that 'add_tags' was called once with the proper parameters
-            self.assertEqual(emr_add_tags_mock.call_count, 1)
-            emr_add_tags_mock.assert_called_with(
-                job_flow.jobflowid, {'tag_one': 'foo', 'tag_two': 'bar'})
-
-=======
->>>>>>> 6c7848e1
     def test_command_line_overrides_config(self):
         EMR_TAGS_MRJOB_CONF = {'runners': {'emr': {
             'check_emr_status_every': 0.00,
@@ -4071,30 +3400,6 @@
                      'tag_two': 'qwerty',
                      'tag_three': 'bar'})
 
-<<<<<<< HEAD
-
-class IAMEndpointTestCase(MockBotoTestCase):
-
-    def test_default(self):
-        runner = EMRJobRunner()
-
-        iam_conn = runner.make_iam_conn()
-        self.assertEqual(iam_conn.host, 'iam.amazonaws.com')
-
-    def test_explicit_iam_endpoint(self):
-        runner = EMRJobRunner(iam_endpoint='iam.us-gov.amazonaws.com')
-
-        iam_conn = runner.make_iam_conn()
-        self.assertEqual(iam_conn.host, 'iam.us-gov.amazonaws.com')
-
-    def test_iam_endpoint_option(self):
-        mr_job = MRJob(
-            ['-r', 'emr', '--iam-endpoint', 'iam.us-gov.amazonaws.com'])
-
-        with mr_job.make_runner() as runner:
-            iam_conn = runner.make_iam_conn()
-            self.assertEqual(iam_conn.host, 'iam.us-gov.amazonaws.com')
-=======
     def test_emr_tags_get_created(self):
         cluster = self.run_and_get_cluster('--emr-tag', 'tag_one=foo',
                                            '--emr-tag', 'tag_two=bar')
@@ -4136,4 +3441,26 @@
             MockEmrObject(key='tag_one', value='foo'),
             MockEmrObject(key='tag_two', value='bar'),
         ])
->>>>>>> 6c7848e1
+
+
+class IAMEndpointTestCase(MockBotoTestCase):
+
+    def test_default(self):
+        runner = EMRJobRunner()
+
+        iam_conn = runner.make_iam_conn()
+        self.assertEqual(iam_conn.host, 'iam.amazonaws.com')
+
+    def test_explicit_iam_endpoint(self):
+        runner = EMRJobRunner(iam_endpoint='iam.us-gov.amazonaws.com')
+
+        iam_conn = runner.make_iam_conn()
+        self.assertEqual(iam_conn.host, 'iam.us-gov.amazonaws.com')
+
+    def test_iam_endpoint_option(self):
+        mr_job = MRJob(
+            ['-r', 'emr', '--iam-endpoint', 'iam.us-gov.amazonaws.com'])
+
+        with mr_job.make_runner() as runner:
+            iam_conn = runner.make_iam_conn()
+            self.assertEqual(iam_conn.host, 'iam.us-gov.amazonaws.com')