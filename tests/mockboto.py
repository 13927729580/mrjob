# Copyright 2009-2015 Yelp and Contributors
#
# Licensed under the Apache License, Version 2.0 (the "License");
# you may not use this file except in compliance with the License.
# You may obtain a copy of the License at
#
# http://www.apache.org/licenses/LICENSE-2.0
#
# Unless required by applicable law or agreed to in writing, software
# distributed under the License is distributed on an "AS IS" BASIS,
# WITHOUT WARRANTIES OR CONDITIONS OF ANY KIND, either express or implied.
# See the License for the specific language governing permissions and
# limitations under the License.
"""Mercilessly taunt an Amazonian river dolphin.
This is by no means a complete mock of boto, just what we need for tests.
"""
import hashlib
import itertools
import os
import shutil
import tempfile
import time
from datetime import datetime
<<<<<<< HEAD
from datetime import timedelta
from io import BytesIO
=======
from urllib import quote
>>>>>>> 6c7848e1

try:
    from boto.emr.connection import EmrConnection
    from boto.emr.instance_group import InstanceGroup
    from boto.emr.step import JarStep
    import boto.exception
    import boto.utils
    boto  # quiet "redefinition of unused ..." warning from pyflakes
except ImportError:
    boto = None

from mrjob.compat import version_gte
from mrjob.conf import combine_values
from mrjob.emr import EMRJobRunner
from mrjob.parse import is_s3_uri
from mrjob.parse import parse_s3_uri
from mrjob.parse import RFC1123
from mrjob.ssh import SSH_LOG_ROOT

from tests.mockssh import create_mock_ssh_script
from tests.mockssh import mock_ssh_dir
from tests.mr_two_step_job import MRTwoStepJob
from tests.py2 import patch
from tests.sandbox import SandboxedTestCase

# list_clusters() only returns this many results at a time
DEFAULT_MAX_CLUSTERS_RETURNED = 50

# Size of each chunk returned by the MockKey iterator
SIMULATED_BUFFER_SIZE = 256

<<<<<<< HEAD
# versions of hadoop available on each AMI version. The EMR API treats None
# and "latest" as separate logical AMIs, even though they're actually the
# same AMIs as 1.0 and whatever they most recently released.
AMI_VERSION_TO_HADOOP_VERSIONS = {
    None: ['0.18', '0.20'],
    '1.0': ['0.18', '0.20'],
    '2.0': ['0.20.205'],
    '2.0.0': ['0.20.205'],
    'latest': ['1.0.3'],
    '3.7.0': ['2.4.0'],
=======
# what partial versions and "latest" map to, as of 2015-07-15
AMI_VERSION_ALIASES = {
    None: '1.0.0',  # API does this for old accounts
    '2.0': '2.0.6',
    '2.1': '2.1.4',
    '2.2': '2.2.4',
    '2.3': '2.3.6',
    '2.4': '2.4.11',
    '3.0': '3.0.4',
    '3.1': '3.1.4',
    '3.2': '3.2.3',
    '3.3': '3.3.2',
    '3.4': '3.4.0',
    '3.5': '3.5.0',
    '3.6': '3.6.0',
    '3.7': '3.7.0',
    '3.8': '3.8.0',
    'latest': '2.4.2',
>>>>>>> 6c7848e1
}

# versions of hadoop for each AMI
AMI_HADOOP_VERSION_UPDATES = [
    ('1.0.0', '0.20'),
    ('2.0.0', '0.20.205'),
    ('2.2.0', '1.0.3'),
    ('3.0.0', '2.2.0'),
    ('3.1.0', '2.4.0'),
]

# extra step to use when debugging_step=True is passed to run_jobflow()
DEBUGGING_STEP = JarStep(
    name='Setup Hadoop Debugging',
    action_on_failure='TERMINATE_JOB_FLOW',
    main_class=None,
    jar=EmrConnection.DebuggingJar,
    step_args=EmrConnection.DebuggingArgs)

# Don't run EMR simluation longer than this
DEFAULT_MAX_SIMULATION_STEPS = 100


### Errors ###

def err_xml(message, type='Sender', code='ValidationError'):
    """Use this to create the body of boto response errors."""
    return """\
<ErrorResponse xmlns="http://elasticmapreduce.amazonaws.com/doc/2009-03-31">
  <Error>
    <Type>%s</Type>
    <Code>%s</Code>
    <Message>%s</Message>
  </Error>
  <RequestId>eeeeeeee-eeee-eeee-eeee-eeeeeeeeeeee</RequestId>
</ErrorResponse>""" % (type, code, message)


### Test Case ###

class MockBotoTestCase(SandboxedTestCase):

    MAX_SIMULATION_STEPS = 100

    @classmethod
    def setUpClass(cls):
        # we don't care what's in this file, just want mrjob to stop creating
        # and deleting a complicated archive.
        cls.fake_mrjob_tgz_path = tempfile.mkstemp(
            prefix='fake_mrjob_', suffix='.tar.gz')[1]

    @classmethod
    def tearDownClass(cls):
        if os.path.exists(cls.fake_mrjob_tgz_path):
            os.remove(cls.fake_mrjob_tgz_path)

    def setUp(self):
        # patch boto
        self.mock_emr_failures = {}
        self.mock_emr_job_flows = {}
        self.mock_emr_output = {}
        self.mock_iam_instance_profiles = {}
        self.mock_iam_role_attached_policies = {}
        self.mock_iam_roles = {}
        self.mock_s3_fs = {}

        self.simulation_iterator = itertools.repeat(
            None, self.MAX_SIMULATION_STEPS)

        p_s3 = patch.object(boto, 'connect_s3', self._mock_boto_connect_s3)
        self.addCleanup(p_s3.stop)
        p_s3.start()

        p_iam = patch.object(boto, 'connect_iam', self._mock_boto_connect_iam)
        self.addCleanup(p_iam.stop)
        p_iam.start()

        p_emr = patch.object(
            boto.emr.connection, 'EmrConnection',
            self._mock_boto_emr_EmrConnection)
        self.addCleanup(p_emr.stop)
        p_emr.start()

        super(MockBotoTestCase, self).setUp()

        # patch slow things
        def fake_create_mrjob_tar_gz(mocked_self, *args, **kwargs):
            mocked_self._mrjob_tar_gz_path = self.fake_mrjob_tgz_path
            return self.fake_mrjob_tgz_path

        self.start(patch.object(
            EMRJobRunner, '_create_mrjob_tar_gz',
            fake_create_mrjob_tar_gz))

        self.start(patch.object(
            EMRJobRunner, '_wait_for_s3_eventual_consistency'))

        self.start(patch.object(
            EMRJobRunner, '_wait_for_job_flow_termination'))

        self.start(patch.object(time, 'sleep'))

    def add_mock_s3_data(self, data, time_modified=None, location=None):
        """Update self.mock_s3_fs with a map from bucket name
        to key name to data."""
        add_mock_s3_data(self.mock_s3_fs, data, time_modified, location)

    def prepare_runner_for_ssh(self, runner, num_slaves=0):
        # TODO: Refactor this abomination of a test harness

        # Set up environment variables
        os.environ['MOCK_SSH_VERIFY_KEY_FILE'] = 'true'

        # Create temporary directories and add them to MOCK_SSH_ROOTS
        master_ssh_root = tempfile.mkdtemp(prefix='master_ssh_root.')
        os.environ['MOCK_SSH_ROOTS'] = 'testmaster=%s' % master_ssh_root
        mock_ssh_dir('testmaster', SSH_LOG_ROOT + '/history')

        if not hasattr(self, 'slave_ssh_roots'):
            self.slave_ssh_roots = []

        self.addCleanup(self.teardown_ssh, master_ssh_root)

        # Make the fake binary
        os.mkdir(os.path.join(master_ssh_root, 'bin'))
        self.ssh_bin = os.path.join(master_ssh_root, 'bin', 'ssh')
        create_mock_ssh_script(self.ssh_bin)

        # Make a fake keyfile so that the 'file exists' requirements are
        # satsified
        self.keyfile_path = os.path.join(master_ssh_root, 'key.pem')
        with open(self.keyfile_path, 'w') as f:
            f.write('I AM DEFINITELY AN SSH KEY FILE')

        # Tell the runner to use the fake binary
        runner._opts['ssh_bin'] = [self.ssh_bin]
        # Inject master node hostname so it doesn't try to 'emr --describe' it
        runner._address = 'testmaster'
        # Also pretend to have an SSH key pair file
        runner._opts['ec2_key_pair_file'] = self.keyfile_path

        # re-initialize fs
        runner._fs = None
        runner._ssh_fs = None
        runner._s3_fs = None
        #runner.fs

    def add_slave(self):
        """Add a mocked slave to the cluster. Caller is responsible for setting
        runner._opts['num_ec2_instances'] to the correct number.
        """
        slave_num = len(self.slave_ssh_roots)
        new_dir = tempfile.mkdtemp(prefix='slave_%d_ssh_root.' % slave_num)
        self.slave_ssh_roots.append(new_dir)
        os.environ['MOCK_SSH_ROOTS'] += (':testmaster!testslave%d=%s'
                                         % (slave_num, new_dir))

    def teardown_ssh(self, master_ssh_root):
        shutil.rmtree(master_ssh_root)
        for path in self.slave_ssh_roots:
            shutil.rmtree(path)

    def run_and_get_job_flow(self, *args):
        # set up a job flow without caring about what the job is or what its
        # inputs are.
        stdin = BytesIO(b'foo\nbar\n')
        mr_job = MRTwoStepJob(
            ['-r', 'emr', '-v'] + list(args))
        mr_job.sandbox(stdin=stdin)

        with mr_job.make_runner() as runner:
            runner.run()
            emr_conn = runner.make_emr_conn()
            return emr_conn.describe_jobflow(runner.get_emr_job_flow_id())

    def _mock_boto_connect_s3(self, *args, **kwargs):
        kwargs['mock_s3_fs'] = self.mock_s3_fs
        return MockS3Connection(*args, **kwargs)

    def _mock_boto_emr_EmrConnection(self, *args, **kwargs):
        kwargs['mock_s3_fs'] = self.mock_s3_fs
        kwargs['mock_emr_job_flows'] = self.mock_emr_job_flows
        kwargs['mock_emr_failures'] = self.mock_emr_failures
        kwargs['mock_emr_output'] = self.mock_emr_output
        kwargs['simulation_iterator'] = self.simulation_iterator
        return MockEmrConnection(*args, **kwargs)

    def _mock_boto_connect_iam(self, *args, **kwargs):
        kwargs['mock_iam_instance_profiles'] = self.mock_iam_instance_profiles
        kwargs['mock_iam_roles'] = self.mock_iam_roles
        kwargs['mock_iam_role_attached_policies'] = (
            self.mock_iam_role_attached_policies)
        return MockIAMConnection(*args, **kwargs)


### S3 ###

<<<<<<< HEAD
def add_mock_s3_data(mock_s3_fs, data, time_modified=None, location=None):
    """Update mock_s3_fs (which is just a dictionary mapping bucket to
    key to contents) with a map from bucket name to key name to data and
=======
def add_mock_s3_data(mock_s3_fs, data, time_modified=None):
    """Update mock_s3_fs with a map from bucket name to key name to data and
>>>>>>> 6c7848e1
    time last modified."""
    if time_modified is None:
        time_modified = datetime.utcnow()
    for bucket_name, key_name_to_bytes in data.items():
        bucket = mock_s3_fs.setdefault(bucket_name,
                                       {'keys': {}, 'location': ''})

        for key_name, key_data in key_name_to_bytes.items():
            if not isinstance(key_data, bytes):
                raise TypeError('mock s3 data must be bytes')
            bucket['keys'][key_name] = (key_data, time_modified)

        if location is not None:
            bucket['location'] = location


class MockS3Connection(object):
    """Mock out boto.s3.Connection
    """
    def __init__(self, aws_access_key_id=None, aws_secret_access_key=None,
                 is_secure=True, port=None, proxy=None, proxy_port=None,
                 proxy_user=None, proxy_pass=None,
                 host=None, debug=0, https_connection_factory=None,
                 calling_format=None, path='/', provider='aws',
                 bucket_class=None, mock_s3_fs=None, security_token=None):
        """Mock out a connection to S3. Most of these args are the same
        as for the real S3Connection, and are ignored.

        You can set up a mock filesystem to share with other objects
        by specifying mock_s3_fs, which is a map from bucket name to
        a dictionary with fields 'location' (bucket location constraint,
        a string) and 'keys' (a map from key to (bytes, time_modified).
        """
        # use mock_s3_fs even if it's {}
        self.mock_s3_fs = combine_values({}, mock_s3_fs)
        self.host = host or 's3.amazonaws.com'

    def _region(self):
        """Infer region from self.host. Return '' if on regionless
        endpoint."""
        return self.host.split('.')[0][3:]

    def get_bucket(self, bucket_name, validate=True, headers=None):
        if bucket_name in self.mock_s3_fs:
            # can't access buckets through wrong region's endpoint
            region = self._region()
            if region and self.mock_s3_fs[bucket_name]['location'] != region:
                raise boto.exception.S3ResponseError(301, 'Moved Permanently')

            return MockBucket(connection=self, name=bucket_name)
        else:
            raise boto.exception.S3ResponseError(404, 'Not Found')

    def get_all_buckets(self):
        return [self.get_bucket(name) for name in self.mock_s3_fs]

    def create_bucket(self, bucket_name, headers=None, location='',
                      policy=None):
        if bucket_name in self.mock_s3_fs:
            raise boto.exception.S3CreateError(409, 'Conflict')

        # for region endpoints, location constraint must match
        region = self._region()
        if region and region != location:
            raise boto.exception.S3CreateError(409, 'Bad Request')

        self.mock_s3_fs[bucket_name] = {'keys': {}, 'location': location}


class MockBucket(object):
    """Mock out boto.s3.Bucket
    """
    def __init__(self, connection=None, name=None, location=None):
        """You can optionally specify a 'data' argument, which will instantiate
        mock keys and mock data. data should be a map from key name to bytes
        and time last modified.
        """
        self.name = name
        self.connection = connection

    def mock_state(self):
        """Returns a dictionary from key to data representing the
        state of this bucket."""
        if self.name in self.connection.mock_s3_fs:
            return self.connection.mock_s3_fs[self.name]['keys']
        else:
            raise boto.exception.S3ResponseError(404, 'Not Found')

    def new_key(self, key_name):
        if key_name not in self.mock_state():
            self.mock_state()[key_name] = (b'',
                    to_iso8601(datetime.utcnow()))
        return MockKey(bucket=self, name=key_name)

    def get_key(self, key_name):
        if key_name in self.mock_state():
            return MockKey(bucket=self, name=key_name, date_to_str=to_rfc1123)
        else:
            return None

    def get_location(self):
        return self.connection.mock_s3_fs[self.name]['location']

    def list(self, prefix=''):
        for key_name in sorted(self.mock_state()):
            if key_name.startswith(prefix):
                yield MockKey(bucket=self, name=key_name,
                              date_to_str=to_iso8601)

    def initiate_multipart_upload(self, key_name):
        key = self.new_key(key_name)
        return MockMultiPartUpload(key)




class MockKey(object):
    """Mock out boto.s3.Key"""

    def __init__(self, bucket=None, name=None, date_to_str=None):
        self.bucket = bucket
        self.name = name
        self.date_to_str = date_to_str or to_iso8601
        # position in data, for read() and next()
        self._pos = 0

    def read_mock_data(self):
        """Read the bytes for this key out of the fake boto state."""
        if self.name in self.bucket.mock_state():
            return self.bucket.mock_state()[self.name][0]
        else:
            raise boto.exception.S3ResponseError(404, 'Not Found')

    def mock_multipart_upload_was_cancelled(self):
        return isinstance(self.read_mock_data(), MultiPartUploadCancelled)

    def write_mock_data(self, data):
        # real boto automatically UTF-8 encodes unicode, but mrjob should
        # always pass bytes
        if not isinstance(data, bytes):
            #data = data.encode('utf_8')
            raise TypeError('mock s3 data must be bytes')

        if self.name in self.bucket.mock_state():
            self.bucket.mock_state()[self.name] = (data, datetime.utcnow())
        else:
            raise boto.exception.S3ResponseError(404, 'Not Found')

    def get_contents_to_filename(self, path, headers=None):
        with open(path, 'wb') as f:
            f.write(self.read_mock_data())

    def set_contents_from_filename(self, path):
        with open(path, 'rb') as f:
            self.write_mock_data(f.read())

    def get_contents_as_string(self):
        return self.read_mock_data()

    def set_contents_from_string(self, string):
        self.write_mock_data(string)

    def delete(self):
        if self.name in self.bucket.mock_state():
            del self.bucket.mock_state()[self.name]
        else:
            raise boto.exception.S3ResponseError(404, 'Not Found')

    def make_public(self):
        pass

    def read(self, size=None):
        data = self.read_mock_data()
        if size is None or size < 0:
            chunk = data[self._pos:]
        else:
            chunk = data[self._pos:self._pos + size]
        self._pos += len(chunk)
        return chunk

    # need this for Python 2
    def next(self):
        return self.__next__()

    def __next__(self):
        chunk = self.read(SIMULATED_BUFFER_SIZE)
        if chunk:
            return chunk
        else:
            raise StopIteration

    def __iter__(self):
        return self

    def _get_last_modified(self):
        if self.name in self.bucket.mock_state():
            return self.date_to_str(self.bucket.mock_state()[self.name][1])
        else:
            raise boto.exception.S3ResponseError(404, 'Not Found')

    # option to change last_modified time for testing purposes
    def _set_last_modified(self, time_modified):
        if self.name in self.bucket.mock_state():
            data = self.bucket.mock_state()[self.name][0]
            self.bucket.mock_state()[self.name] = (data, time_modified)
        else:
            raise boto.exception.S3ResponseError(404, 'Not Found')

    last_modified = property(_get_last_modified, _set_last_modified)

    def _get_etag(self):
        m = hashlib.md5()
        m.update(self.get_contents_as_string())
        return m.hexdigest()

    etag = property(_get_etag)

    @property
    def size(self):
        return len(self.get_contents_as_string())


class MultiPartUploadCancelled(bytes):
    """Thin wrapper for key data, to mark that multipart upload
    to this key was cancelled."""
    pass


class MockMultiPartUpload(object):

    def __init__(self, key):
        """Mock out boto.s3.MultiPartUpload

        Note that real MultiPartUpload objects don't actually know which key
        they're associated with. It's just simpler this way.
        """
        self.key = key
        self.parts = {}

    def upload_part_from_file(self, fp, part_num):
        part_num = int(part_num)  # boto leaves this to a format string

        # this check is actually in boto
        if part_num < 1:
            raise ValueError('Part numbers must be greater than zero')

        self.parts[part_num] = fp.read()

    def complete_upload(self):
        data = b''

        if self.parts:
            num_parts = max(self.parts)
            for part_num in range(1, num_parts + 1):
                # S3 might be more graceful about missing parts. But we
                # certainly don't want this to slip past testing
                data += self.parts[part_num]

        self.key.set_contents_from_string(data)

    def cancel_upload(self):
        self.parts = None  # should break any further calls

        # record that multipart upload was cancelled
        cancelled = MultiPartUploadCancelled(self.key.get_contents_as_string())
        self.key.set_contents_from_string(cancelled)


### EMR ###

def to_iso8601(when):
    """Convert a datetime to ISO8601 format.
    """
    return when.strftime(boto.utils.ISO8601_MS)


def to_rfc1123(when):
    """Convert a datetime to RFC1123 format.
    """
    # AWS sends us a time zone in all cases, but in Python it's more
    # annoying to figure out time zones, so just fake it.
    assert when.tzinfo is None
    return when.strftime(RFC1123) + 'GMT'


class MockEmrConnection(object):
    """Mock out boto.emr.EmrConnection. This actually handles a small
    state machine that simulates EMR job flows."""

    # hook for simulating SSL cert errors. To use this, do:
    #
    # with patch.object(MockEmrConnection, 'STRICT_SSL', True):
    #     ...
    STRICT_SSL = False

    def __init__(self, aws_access_key_id=None, aws_secret_access_key=None,
                 is_secure=True, port=None, proxy=None, proxy_port=None,
                 proxy_user=None, proxy_pass=None, debug=0,
                 https_connection_factory=None, region=None,
                 security_token=None,
                 mock_s3_fs=None, mock_emr_clusters=None,
                 mock_emr_failures=None, mock_emr_output=None,
                 max_clusters_returned=DEFAULT_MAX_CLUSTERS_RETURNED,
                 max_simulation_steps=None):
        """Create a mock version of EmrConnection. Most of these args are
        the same as for the real EmrConnection, and are ignored.

        By default, jobs will run to conclusion, and if their output dir
        is on S3, create a single empty output file. You can manually
        decide that some jobs will fail, or give them different output
        by setting mock_emr_failures/mock_emr_output.

        Clusters are given IDs j-MOCKCLUSTER0, j-MOCKCLUSTER1, etc.
        Step numbers are 0-indexed.

        Extra args:
<<<<<<< HEAD
        :param mock_s3_fs: a mock S3 filesystem to point to (just a dictionary
                           mapping bucket name to key name to bytes)
        :param mock_emr_job_flows: a mock set of EMR job flows to point to
                                   (just a map from job flow ID to a
                                   :py:class:`MockEmrObject` representing a job
                                   flow)
        :param mock_emr_failures: a map from ``(job flow ID, step_num)`` to a
                                  failure message (or ``None`` for the default
                                  message)
        :param mock_emr_output: a map from ``(job flow ID, step_num)`` to a
                                list of ``bytes``s representing file contents to
=======
        :param mock_s3_fs: a mock S3 filesystem to point to. See
                           :py:meth:`MockS3Connection.__init__`
                           for format (usually you just want to use an empty
                           dictionary).
        :param mock_emr_clusters: map from cluster ID to an EMRObject, in the
                                  format returned by describe_cluster(), plus
                                 ``_bootstrapactions``, ``_instancegroups``,
                                 and ``_steps`` fields.
        :param mock_emr_failures: a set of ``(cluster ID, step_num)`` for steps
                                  that should fail.
        :param mock_emr_output: a map from ``(cluster ID, step_num)`` to a
                                list of ``str``s representing file contents to
>>>>>>> 6c7848e1
                                output when the job completes
        :type max_job_flows_returned: int
        :param max_job_flows_returned: the maximum number of job flows that
                                       :py:meth:`describe_jobflows` can return,
                                       to simulate a real limitation of EMR
        :type max_days_ago: int
        :param max_days_ago: the maximum amount of days that EMR will go back
                             in time

        :type max_simulation_steps: int
        :params max_simulation_steps: don't simulate progress in EMR more than
                                      this many times
        """
        # check this now; strs will cause problems later in Python 3
        if mock_emr_output and any(
                any(not isinstance(part, bytes) for part in parts)
                for parts in mock_emr_output.values()):
            raise TypeError('mock EMR output must be bytes')

        self.mock_s3_fs = combine_values({}, mock_s3_fs)
        self.mock_emr_clusters = combine_values({}, mock_emr_clusters)
        self.mock_emr_failures = combine_values({}, mock_emr_failures)
        self.mock_emr_output = combine_values({}, mock_emr_output)
        self.max_clusters_returned = max_clusters_returned

        if max_simulation_steps is None:
            self.simulation_steps_left = DEFAULT_MAX_SIMULATION_STEPS
        else:
            self.simulation_steps_left = max_simulation_steps

        if region is not None:
            self.host = region.endpoint
        else:
            self.host = 'elasticmapreduce.amazonaws.com'

    def _enforce_strict_ssl(self):
        if (self.STRICT_SSL and
            not self.host.endswith('elasticmapreduce.amazonaws.com')):
            from boto.https_connection import InvalidCertificateException
            raise InvalidCertificateException(
                self.host, None, 'hostname mismatch')

    # TODO: *now* is not a param to the real run_jobflow(), rename to _now
    def run_jobflow(self,
                    name, log_uri=None, ec2_keyname=None,
                    availability_zone=None,
                    master_instance_type='m1.small',
                    slave_instance_type='m1.small', num_instances=1,
                    action_on_failure='TERMINATE_CLUSTER', keep_alive=False,
                    enable_debugging=False,
                    hadoop_version=None,
                    steps=None,
                    bootstrap_actions=[],
                    instance_groups=None,
                    additional_info=None,
                    ami_version=None,
                    now=None,
                    api_params=None,
                    visible_to_all_users=None,
                    job_flow_role=None,
                    service_role=None,
                    _id=None):
        """Mock of run_jobflow().
        """
        self._enforce_strict_ssl()

        if now is None:
            now = datetime.utcnow()

        # default fields that can be set from api_params
        if job_flow_role is None:
            job_flow_role = (api_params or {}).get('JobFlowRole')

        if job_flow_role is None:
            raise boto.exception.EmrResponseError(
                400, 'Bad Request', body=err_xml(
                    'InstanceProfile is required for creating cluster'))

        if service_role is None:
            service_role = (api_params or {}).get('ServiceRole')

        if service_role is None:
            raise boto.exception.EmrResponseError(
                400, 'Bad Request', body=err_xml(
                    'ServiceRole is required for creating cluster'))

        if visible_to_all_users is None:
            visible_to_all_users = (
                (api_params or {}).get('VisibleToAllUsers') == 'true')

        # API no longer allows you to explicitly specify 1.x versions
        if ami_version and ami_version.startswith('1.'):
            raise boto.exception.EmrResponseError(
                400, 'Bad Request', body=err_xml(
                    'Job flow role is not compatible with the supplied'
                    ' AMI version'))

        # pick running AMI version
        running_ami_version = AMI_VERSION_ALIASES.get(ami_version, ami_version)

        # determine Hadoop version
        for av, hv in reversed(AMI_HADOOP_VERSION_UPDATES):
            if version_gte(running_ami_version, av):
                running_hadoop_version = hv
                break
        else:
            running_hadoop_version = hv

        # if hadoop_version is set, it should match
        if not (hadoop_version is None or
                hadoop_version == running_hadoop_version):
            raise boto.exception.EmrResponseError(
                400, 'Bad Request', body=err_xml(
                    'The requested AMI version does not support the requested'
                    ' Hadoop version'))

        # create a MockEmrObject corresponding to the job flow. We only
        # need to fill in the fields that EMRJobRunner uses
        steps = steps or []

        cluster_id = _id or 'j-MOCKCLUSTER%d' % len(self.mock_emr_clusters)
        assert cluster_id not in self.mock_emr_clusters

        cluster = MockEmrObject(
            applications=[MockEmrObject(
                name='hadoop',
                version=running_hadoop_version,
            )],
            autoterminate=('false' if keep_alive else 'true'),
            ec2instanceattributes=MockEmrObject(
                ec2availabilityzone=availability_zone,
                ec2keyname=ec2_keyname,
                iaminstanceprofile=job_flow_role,
            ),
            id=cluster_id,
            loguri=log_uri,
            # TODO: set this later, once cluster is running
            masterpublicdnsname='mockmaster',
            name=name,
            normalizedinstancehours='0',
            requestedamiversion=ami_version,
            runningamiversion=running_ami_version,
            servicerole=service_role,
            status=MockEmrObject(
                state='STARTING',
                statechangereason=MockEmrObject(),
                timeline=MockEmrObject(
                    creationdatetime=to_iso8601(now)),
            ),
            tags=[],
            terminationprotected='false',
            visibletoallusers=('true' if visible_to_all_users else 'false')
        )

        # this other information we want to store about the cluster doesn't
        # actually get returned by DescribeCluster, so we keep it in
        # "hidden" fields.

        # need api_params for testing purposes
        cluster._api_params = api_params

        # bootstrap actions
        cluster._bootstrapactions = self._build_bootstrap_actions(
            bootstrap_actions)

        # instance groups
        if instance_groups:
            cluster._instancegroups = (
                self._build_instance_groups_from_list(instance_groups))
        else:
            cluster._instancegroups = (
                self._build_instance_groups_from_type_and_count(
                    master_instance_type, slave_instance_type, num_instances))

        # 3.x AMIs don't support m1.small
        if running_ami_version.startswith('3.') and any(
                ig.instancetype == 'm1.small'
                for ig in cluster._instancegroups):
            raise boto.exception.EmrResponseError(
                400, 'Bad Request', body=err_xml(
                    'm1.small instance type is not supported with AMI'
                    ' version %s' % running_ami_version))

        # will handle steps arg in a moment
        cluster._steps = []

        self.mock_emr_clusters[cluster_id] = cluster

        # use add_jobflow_steps() to handle steps
        steps = list(steps or ())
        if enable_debugging:
            steps = [DEBUGGING_STEP] + steps

        self.add_jobflow_steps(cluster_id, steps, now=now)

        return cluster_id

    def _build_bootstrap_actions(self, bootstrap_actions):
        return [
            MockEmrObject(name=action.name,
                          scriptpath=action.path,
                          args=[MockEmrObject(value=unicode(v)) for v \
                                in action.bootstrap_action_args])
            for action in bootstrap_actions
        ]

    def _build_instance_groups_from_list(self, instance_groups):
        mock_groups = []
        roles = set()

        for instance_group in instance_groups:
            # check num_instances
            if instance_group.num_instances < 1:
                raise boto.exception.EmrResponseError(
                    400, 'Bad Request', body=err_xml(
                        'An instance group must have at least one instance'))

            emr_group = MockEmrObject(
                id='ig-FAKE',
                instancegrouptype=instance_group.role,
                instancetype=instance_group.type,
                market=instance_group.market,
                name=instance_group.name,
                requestedinstancecount=unicode(instance_group.num_instances),
                runninginstancecount='0',
                status=MockEmrObject(state='PROVISIONING'),
            )

            if instance_group.market == 'SPOT':
                bid_price = instance_group.bidprice

                # simulate EMR's bid price validation
                try:
                    float(bid_price)
                except (TypeError, ValueError):
                    raise boto.exception.EmrResponseError(
                        400, 'Bad Request', body=err_xml(
                            'The bid price supplied for an instance group is'
                            ' invalid'))

                if ('.' in bid_price and
                    len(bid_price.split('.', 1)[1]) > 3):
                    raise boto.exception.EmrResponseError(
                        400, 'Bad Request', body=err_xml(
                            'No more than 3 digits are allowed after decimal'
                            ' place in bid price'))

                emr_group.bidprice = bid_price

            # check for duplicate role
            if instance_group.role in roles:
                role_desc = instance_group.role.lower()
                raise boto.exception.EmrResponseError(
                    400, 'Bad Request', body=err_xml(
                        'Multiple %s instance groups supplied, you'
                        ' must specify exactly one %s instance group' %
                        (role_desc, role_desc)))

            roles.add(instance_group.role)

            # check for multiple master instances
            if instance_group.role == 'MASTER':
                if instance_group.num_instances != 1:
                    raise boto.exception.EmrResponseError(
                        400, 'Bad Request', body=err_xml(
                            'A master instance group must specify a single'
                            ' instance'))

            # add mock instance group
            mock_groups.append(emr_group)

        # TASK roles require CORE roles (to host HDFS)
        if 'TASK' in roles and 'CORE' not in roles:
            raise boto.exception.EmrResponseError(
                400, 'Bad Request', body=err_xml(
                    'Clusters with task nodes must also define core'
                    ' nodes.'))

        # MASTER role is required
        if 'MASTER' not in roles:
            raise boto.exception.EmrResponseError(
                400, 'Bad Request', body=err_xml(
                    'Zero master instance groups supplied, you must'
                    ' specify exactly one master instance group'))

        # Done!
        return mock_groups

    def _build_instance_groups_from_type_and_count(
            self, master_instance_type, slave_instance_type, num_instances):

        # going to pass this to _build_instance_groups_from_list()
        instance_groups = []

        instance_groups.append(
            InstanceGroup(num_instances=1,
                          role='MASTER',
                          type=master_instance_type,
                          market='ON_DEMAND',
                          name='master'))

        if num_instances > 1:
            instance_groups.append(
                InstanceGroup(num_instances=(num_instances - 1),
                              role='CORE',
                              type=slave_instance_type,
                              market='ON_DEMAND',
                              name='core'))

        return self._build_instance_groups_from_list(instance_groups)

    def get_object(self, action, params, cls):
        """mrjob._mock_emr currently calls get_response() directly, to support
        old versions of boto.

        this can be removed in v0.5.0, when we use a newer version of
        boto (see #1081)
        """
        # common to most calls
        cluster_id = params.get('ClusterId')
        marker = params.get('Marker')

        if action == 'DescribeCluster':
            return self._describe_cluster(cluster_id)

        elif action == 'ListBootstrapActions':
            return self._list_bootstrap_actions(cluster_id, marker=marker)

<<<<<<< HEAD
                if 'MASTER' not in roles:
                    raise boto.exception.EmrResponseError(
                        400, 'Bad Request', body=err_xml(
                        'Zero master instance groups supplied, you must'
                        ' specify exactly one master instance group'))

        job_flow = MockEmrObject(
            availabilityzone=availability_zone,
            bootstrapactions=[make_fake_action(a) for a in bootstrap_actions],
            creationdatetime=to_iso8601(now),
            ec2keyname=ec2_keyname,
            hadoopversion=hadoop_version,
            jobflowrole=None,
            instancecount=str(num_instances),
            instancegroups=mock_groups,
            jobflowid=jobflow_id,
            keepjobflowalivewhennosteps=('true' if keep_alive else 'false'),
            laststatechangereason='Provisioning Amazon EC2 capacity',
            masterinstancetype=master_instance_type,
            masterpublicdnsname='mockmaster',
            name=name,
            normalizedinstancehours='9999',  # just need this filled in for now
            servicerole=None,
            state='STARTING',
            steps=[],
            api_params={},
            visibletoallusers='false',
        )
=======
        elif action == 'ListClusters':
            created_after = self._unpack_datetime(params.get('CreatedAfter'))
            created_before = self._unpack_datetime(params.get('CreatedBefore'))
            cluster_states = self._unpack_list_param('ClusterStates.member',
                                                     params)
>>>>>>> 6c7848e1

            return self._list_clusters(created_after=created_after,
                                       created_before=created_before,
                                       cluster_states=cluster_states,
                                       marker=marker)

        elif action == 'ListInstanceGroups':
            return self._list_instance_groups(cluster_id, marker=marker)

        elif action == 'ListSteps':
            step_states = self._unpack_list_param('StepStateList.member',
                                                  params)

<<<<<<< HEAD
        # include raw api params in job flow object
        if api_params:
            job_flow.api_params = api_params
            if 'VisibleToAllUsers' in api_params:
                visible = api_params['VisibleToAllUsers']
                if visible not in ('true', 'false'):
                    raise boto.exception.EmrResponseError(
                        400, 'Bad Request', err_xml(
                            'boolean must follow xsd1.1 definition',
                            code='MalformedInput'))

                job_flow.visibletoallusers = visible
            if 'JobFlowRole' in api_params:
                job_flow.jobflowrole = api_params['JobFlowRole']
            if 'ServiceRole' in api_params:
                job_flow.servicerole = api_params['ServiceRole']
=======
            return self._list_steps(cluster_id,
                                    marker=marker,
                                    step_states=step_states)
>>>>>>> 6c7848e1

        else:
            raise NotImplementedError(
                'mockboto does not implement the %s API call' % action)


    def get_status(self, action, params, verb='GET'):
        """mrjob._mock_emr currently calls get_status() directly, to support
        old versions of boto.

        this can be removed in v0.5.0, when we use a newer version of
        boto (see #1081)
        """
        if action == 'AddTags':
            resource_id = params.get('ResourceId')
            tags = self._unpack_tag_list(params)

            return self._add_tags(resource_id, tags)
        else:
            raise NotImplementedError(
                'mockboto does not implement the %s API call' % action)

    def _unpack_datetime(self, iso_dt):
        """Undo conversion to ISO date. Remove in v0.5.0."""
        if iso_dt is None:
            return None

        return datetime.strptime(iso_dt, boto.utils.ISO8601)

    def build_list_params(self, params, items, label):
        """Our _boto_emr shim needs this.

        Remove this in v0.5.0 (see #1081)
        """
        if isinstance(items, (bytes, unicode)):
            items = [items]
        for i in range(1, len(items) + 1):
            params['%s.%d' % (label, i)] = items[i - 1]

    def _unpack_list_param(self, label, params):
        """Undo EmrConnection.build_list_params().

        Remove this in v0.5.0 (see #1081)
        """
        indexed_values = []  # tuples of (idx, value)

        for k, v in params.items():
            if k.startswith(label + '.'):
                idx = int(k[len(label) + 1:])

                indexed_values.append((idx, v))

        if indexed_values:
            return [v for idx, v in sorted(indexed_values)]
        else:
            return None

    def _unpack_tag_list(self, params):
        idx_to_key = {}
        idx_to_value = {}

        for k, v in params.items():
            parts = k.split('.')
            if len(parts) != 4:
                continue

            if parts[0] == 'Tags' and parts[1] == 'member':
                idx = int(parts[2])
                if parts[3] == 'Key':
                    idx_to_key[idx] = v
                elif parts[3] == 'Value':
                    idx_to_value[idx] = v
                else:
                    raise ValueError

        return dict(
            (key, idx_to_value.get(idx))
            for idx, key in idx_to_key.items())

    def _get_mock_cluster(self, cluster_id):
        if not cluster_id in self.mock_emr_clusters:
            raise boto.exception.S3ResponseError(404, 'Not Found')

        return self.mock_emr_clusters[cluster_id]

    # cluster and tags API calls missing from boto 2.2.0.
    # In v0.5.0, remove the underscores

    def _add_tags(self, resource_id, tags):
        """Simulate successful creation of new metadata tags for the specified
        resource id.
        """
        self._enforce_strict_ssl()

        cluster = self._get_mock_cluster(resource_id)

        if not tags:
            raise boto.exception.EmrResponseError(
                400, 'Bad Request', body=err_xml(
                    'Tags cannot be null or empty.',
                    code='InvalidRequestException'))

        for key, value in sorted(tags.items()):
            value = value or ''

<<<<<<< HEAD
        jfs = sorted(self.mock_emr_job_flows.values(),
                     key=lambda jf: jf.creationdatetime,
                     reverse=True)
=======
            for tag_obj in cluster.tags:
                if tag_obj.key == key:
                    tag_obj.value == value
            else:
                cluster.tags.append(MockEmrObject(
                    key=key, value=value))
>>>>>>> 6c7848e1

        return True

    def _describe_cluster(self, cluster_id):
        self._enforce_strict_ssl()

        self.simulate_progress(cluster_id)

        return self._get_mock_cluster(cluster_id)

    def _list_bootstrap_actions(self, cluster_id, marker=None):
        self._enforce_strict_ssl()

        if marker is not None:
            raise NotImplementedError(
                'marker not simulated for ListBootstrapActions')

        cluster = self._get_mock_cluster(cluster_id)

        return MockEmrObject(actions=cluster._bootstrapactions)

    def _list_clusters(self, created_after=None, created_before=None,
                      cluster_states=None, marker=None):
        self._enforce_strict_ssl()

        # summaries of cluster state, to return
        cluster_summaries = []

        for cluster_id, cluster in sorted(self.mock_emr_clusters.items()):
            # skip ahead to marker
            if marker is not None and cluster_id < marker:
                continue

            # stop if we hit pagination limit
            if len(cluster_summaries) >= self.max_clusters_returned:
                break

            created = cluster.status.timeline.creationdatetime

            if created_after is not None and created < created_after:
                continue

            if created_before is not None and created > created_before:
                continue

            state = cluster.status.state

            if not (cluster_states is None or state in cluster_states):
                continue

            cluster_summaries.append(MockEmrObject(
                id=cluster.id,
                name=cluster.name,
                normalizedinstancehours=cluster.normalizedinstancehours,
                status=cluster.status))
        else:
            # we went through all clusters, no need to call again
            cluster_id = None

        return MockEmrObject(clusters=cluster_summaries, marker=cluster_id)

    def _list_instance_groups(self, cluster_id, marker=None):
        self._enforce_strict_ssl()

        if marker is not None:
            raise NotImplementedError(
                'marker not simulated for ListBootstrapActions')

        cluster = self._get_mock_cluster(cluster_id)

        return MockEmrObject(instancegroups=cluster._instancegroups)

    def _list_steps(self, cluster_id, step_states=None, marker=None):
        self._enforce_strict_ssl()

        if marker is not None:
            raise NotImplementedError(
                'marker not simulated for ListBootstrapActions')

        cluster = self._get_mock_cluster(cluster_id)

        steps_listed = []
        for step in cluster._steps:
            if step_states is None or step.status.state in step_states:
                steps_listed.append(step)

        return MockEmrObject(steps=steps_listed)

    def add_jobflow_steps(self, jobflow_id, steps, now=None):
        self._enforce_strict_ssl()

        if now is None:
            now = datetime.utcnow()

        cluster = self._get_mock_cluster(jobflow_id)

        for step in steps:
            step_config = MockEmrObject(
                args=[MockEmrObject(value=a) for a in step.args()],
                jar=step.jar(),
                mainclass=step.main_class())
            # there's also a "properties" field, but boto doesn't handle it

            step_status = MockEmrObject(
                state='PENDING',
                timeline=MockEmrObject(
                    creationdatetime=to_iso8601(now)),
            )

            cluster._steps.append(MockEmrObject(
                actiononfailure=step.action_on_failure,
                config=step_config,
                id='s-FAKE',
                name=step.name,
                status=step_status,
            ))

    def terminate_jobflow(self, jobflow_id):
        self._enforce_strict_ssl()

        cluster = self._get_mock_cluster(jobflow_id)

        # already terminated
        if cluster.status.state in (
                'TERMINATED', 'TERMINATED_WITH_ERRORS'):
            return

        # mark cluster as shutting down
        cluster.status.state = 'TERMINATING'
        cluster.status.statechangereason = MockEmrObject(
            code='USER_REQUEST',
            message='Terminated by user request',
        )

        for step in cluster._steps:
            if step.status.state == 'PENDING':
                step.status.state = 'CANCELLED'
            elif step.status.state == 'RUNNING':
                # pretty sure this is what INTERRUPTED is for
                step.status.state = 'INTERRUPTED'

    def _get_step_output_uri(self, step_args):
        """Figure out the output dir for a step by parsing step.args
        and looking for an -output argument."""
        # parse in reverse order, in case there are multiple -output args
        for i, arg in reversed(list(enumerate(step_args[:-1]))):
            if arg.value == '-output':
                return step_args[i + 1].value
        else:
            return None

    def simulate_progress(self, cluster_id, now=None):
        """Simulate progress on the given job flow. This is automatically
        run when we call describe_jobflow().

        :type jobflow_id: str
        :param jobflow_id: fake job flow ID
        :type now: py:class:`datetime.datetime`
        :param now: alternate time to use as the current time (should be UTC)
        """
        if now is None:
            now = datetime.utcnow()

<<<<<<< HEAD
        if self.simulation_iterator:
            try:
                next(self.simulation_iterator)
            except StopIteration:
                raise AssertionError(
=======
        # don't allow simulating forever
        if self.simulation_steps_left <= 0:
            raise AssertionError(
>>>>>>> 6c7848e1
                    'Simulated progress too many times; bailing out')

        self.simulation_steps_left -= 1

        cluster = self._get_mock_cluster(cluster_id)

        # this code is pretty loose about updating statechangereason
        # (for the cluster, instance groups, and steps). Add this as needed.

        # if job is STARTING, move it along to BOOTSTRAPPING
        if cluster.status.state == 'STARTING':
            cluster.status.state = 'BOOTSTRAPPING'
            # instances are now provisioned
            for ig in cluster._instancegroups:
                ig.runninginstancecount = ig.requestedinstancecount,
                ig.status.state = 'BOOTSTRAPPING'

            return

        # if job is BOOTSTRAPPING, move it along to RUNNING
        if cluster.status.state == 'BOOTSTRAPPING':
            cluster.status.state = 'RUNNING'
            for ig in cluster._instancegroups:
                ig.status.state = 'RUNNING'

            return

        # if job is TERMINATING, move along to terminated
        if cluster.status.state == 'TERMINATING':
            if cluster.status.statechangereason.code == 'STEP_FAILURE':
                cluster.status.state = 'TERMINATED_WITH_ERRORS'
            else:
                cluster.status.state = 'TERMINATED'

            return

        # if job is done, nothing to do
        if cluster.status.state in ('TERMINATED', 'TERMINATED_WITH_ERRORS'):
            return

        # at this point, should be RUNNING or WAITING
        assert cluster.status.state in ('RUNNING', 'WAITING')

        # try to find the next step, and advance it

        for step_num, step in enumerate(cluster._steps):
            # skip steps that are already done
            if step.status.state in (
                    'COMPLETED', 'FAILED', 'CANCELLED', 'INTERRUPTED'):
                continue

            # allow steps to get stuck
            if getattr(step, 'mock_no_progress', None):
                return

            # found currently running step! handle it, then exit

            # start PENDING step
            if step.status.state == 'PENDING':
                step.status.state = 'RUNNING'
                step.status.timeline.startdatetime = to_iso8601(now)
                return

            assert step.status.state == 'RUNNING'

            # check if we're supposed to have an error
            if (cluster_id, step_num) in self.mock_emr_failures:
                step.status.state = 'FAILED'

                if step.actiononfailure in (
                    'TERMINATE_CLUSTER', 'TERMINATE_JOB_FLOW'):

                    cluster.status.state = 'TERMINATING'
                    cluster.status.statechangereason.code = 'STEP_FAILURE'
                    cluster.status.statechangereason.message = (
                        'Shut down as step failed')

                return

            # complete step
            step.status.state = 'COMPLETED'
            step.status.timeline.enddatetime = to_iso8601(now)

            # create fake output if we're supposed to write to S3
            output_uri = self._get_step_output_uri(step.config.args)
            if output_uri and is_s3_uri(output_uri):
                mock_output = self.mock_emr_output.get(
<<<<<<< HEAD
                    (jobflow_id, step_num)) or [b'']
=======
                    (cluster_id, step_num)) or ['']
>>>>>>> 6c7848e1

                bucket_name, key_name = parse_s3_uri(output_uri)

                # write output to S3
                for i, part in enumerate(mock_output):
                    add_mock_s3_data(self.mock_s3_fs, {
<<<<<<< HEAD
                        bucket_name: {key_name + 'part-%05d' % i: part}})
            elif (jobflow_id, step_num) in self.mock_emr_output:
=======
                        bucket_name: {key_name + 'part-%05d' % i: bytes}})
            elif (cluster_id, step_num) in self.mock_emr_output:
>>>>>>> 6c7848e1
                raise AssertionError(
                    "can't use output for job flow ID %s, step %d "
                    "(it doesn't output to S3)" %
                    (cluster_id, step_num))

            # done!
            return

        # no pending steps. should we wait, or shut down?
        if cluster.autoterminate == 'true':
            cluster.status.state = 'TERMINATING'
            cluster.status.statechangereason.code = 'ALL_STEPS_COMPLETED'
            cluster.status.statechangereason.message = (
                'Steps Completed')
        else:
            # just wait
            cluster.status.state = 'WAITING'
            cluster.status.statechangereason = MockEmrObject()

        return

    def add_tags(self, resource_id, tags):
        """Simulate successful creation of new metadata tags for the specified
        resource id.
        """
        return bool(resource_id and tags)


class MockEmrObject(object):
    """Mock out boto.emr.EmrObject. This is just a generic object that you
    can set any attribute on."""

    def __init__(self, **kwargs):
<<<<<<< HEAD
        for key, value in kwargs.items():
            setattr(self, key, value)
=======
        """Intialize with the given attributes, ignoring fields set to None."""
        for key, value in kwargs.iteritems():
            if value is not None:
                setattr(self, key, value)
>>>>>>> 6c7848e1

    def __setattr__(self, key, value):
        if isinstance(value, bytes):
            value = value.decode('utf_8')

        self.__dict__[key] = value

    def __eq__(self, other):
        if not isinstance(other, self.__class__):
            return False

        if len(self.__dict__) != len(other.__dict__):
            return False

        for k, v in self.__dict__.items():
            if not k in other.__dict__:
                return False
            else:
                if v != other.__dict__[k]:
                    return False

        return True

    # useful for hand-debugging tests
    def __repr__(self):
        return('%s.%s(%s)' % (
            self.__class__.__module__,
            self.__class__.__name__,
            ', '.join('%s=%r' % (k, v)
                      for k, v in sorted(self.__dict__.items()))))


class MockIAMConnection(object):

    DEFAULT_PATH = '/'

    DEFAULT_MAX_ITEMS = 100

    def __init__(self, aws_access_key_id=None, aws_secret_access_key=None,
                 is_secure=True, port=None, proxy=None, proxy_port=None,
                 proxy_user=None, proxy_pass=None, host='iam.amazonaws.com',
                 debug=0, https_connection_factory=None, path='/',
                 security_token=None, validate_certs=True, profile_name=None,
                 mock_iam_instance_profiles=None, mock_iam_roles=None,
                 mock_iam_role_attached_policies=None):
        """Mock out connection to IAM.

        mock_iam_instance_profiles maps profile name to a dict containing:
            create_date -- ISO creation datetime
            path -- IAM path
            role_name -- name of single role for this instance profile, or None

        mock_iam_roles maps role name to a dict containing:
            assume_role_policy_document -- a JSON-then-URI-encoded policy doc
            create_date -- ISO creation datetime
            path -- IAM path

        mock_iam_role_attached_policies maps role to a list of ARNs for
        attached (managed) policies.

        We don't track which managed policies exist or what their contents are.
        We also don't support role IDs.
        """
        self.mock_iam_instance_profiles = combine_values(
            {}, mock_iam_instance_profiles)
        self.mock_iam_roles = combine_values({}, mock_iam_roles)
        self.mock_iam_role_attached_policies = combine_values(
            {}, mock_iam_role_attached_policies)

        self.host = host

    def get_response(self, action, params, path='/', parent=None,
                     verb='POST', list_marker='Set'):
        # this only supports actions for which there is no method
        # in boto's IAMConnection

        if action == 'AttachRolePolicy':
            return self._attach_role_policy(params['RoleName'],
                                            params['PolicyArn'])

        elif action == 'ListAttachedRolePolicies':
            if list_marker != 'AttachedPolicies':
                raise ValueError

            return self._list_attached_role_policies(params['RoleName'])

        else:
            raise NotImplementedError(
                'mockboto does not implement the %s API call' % action)

    # instance profiles

    def add_role_to_instance_profile(self, instance_profile_name, role_name):
        self._check_instance_profile_exists(instance_profile_name)

        profile_data = self.mock_iam_instance_profiles[instance_profile_name]

        if profile_data['role_name'] is not None:
            raise boto.exception.BotoServerError(
                409, 'Conflict', boto=err_xml(
                    ('Cannot exceed quota for'
                     ' InstanceSessionsPerInstanceProfile: 1'),
                     code='LimitExceeded'))

        self._check_role_exists(role_name)

        profile_data['role_name'] = role_name

        # response is empty
        return self._wrap_result('add_role_to_instance_profile')

    def create_instance_profile(self, instance_profile_name, path=None):
        self._check_path(path)
        self._check_instance_profile_does_not_exist(instance_profile_name)

        self.mock_iam_instance_profiles[instance_profile_name] = dict(
            create_date=to_iso8601(datetime.utcnow()),
            path=(path or self.DEFAULT_PATH),
            role_name=None,
        )

        return self._wrap_result(
            'create_instance_profile',
            {'instance_profile': self._describe_instance_profile(
                instance_profile_name)})

    def list_instance_profiles(self, path_prefix=None, marker=None,
                               max_items=None):

        self._check_path(path_prefix, field_name='pathPrefix')
        path_prefix = path_prefix or '/'

        profile_names = sorted(
            name for name, data in self.mock_iam_instance_profiles.items()
            if data['path'].startswith(path_prefix))

        profiles = [self._describe_instance_profile(profile_name)
                    for profile_name in profile_names]

        result = self._paginate(profiles, 'instance_profiles',
                                marker=marker, max_items=max_items)

        return self._wrap_result('list_instance_profiles', result)

    def _check_instance_profile_exists(self, instance_profile_name):
        if instance_profile_name not in self.mock_iam_instance_profiles:
            raise boto.exception.BotoServerError(
                404, 'Not Found', body=err_xml(
                    ('Instance Profile %s cannot be found.' %
                     instance_profile_name), code='NoSuchEntity'))

    def _check_instance_profile_does_not_exist(self, instance_profile_name):
        if instance_profile_name in self.mock_iam_instance_profiles:
            raise boto.exception.BotoServerError(
                409, 'Conflict', body=err_xml(
                    ('Instance Profile %s already exists.' %
                     instance_profile_name), code='EntityAlreadyExists'))

    def _describe_instance_profile(self, instance_profile_name):
        """Format the given instance profile for an API response."""
        profile_data = self.mock_iam_instance_profiles[instance_profile_name]

        if profile_data['role_name'] is None:
            roles = {}
        else:
            roles = {'member': self._describe_role(profile_data['role_name'])}

        return dict(
            create_date=profile_data['create_date'],
            instance_profile_name=instance_profile_name,
            path=profile_data['path'],
            roles=roles)

    # roles

    def create_role(self, role_name, assume_role_policy_document, path=None):
        # real boto has a default for assume_role_policy_document; not
        # supporting this for now
        self._check_path(path)
        self._check_role_does_not_exist(role_name)

        # there's no validation of assume_role_policy_document; not entirely
        # sure what the rules are

        self.mock_iam_roles[role_name] = dict(
            assume_role_policy_document=assume_role_policy_document,
            create_date=to_iso8601(datetime.utcnow()),
            path=(path or self.DEFAULT_PATH),
            policy_names=[],
        )

        result = dict(role=self._describe_role(role_name))

        return self._wrap_result('create_role', result)

    def list_roles(self, path_prefix=None, marker=None, max_items=None):
        self._check_path(path_prefix, field_name='pathPrefix')
        path_prefix = path_prefix or '/'

        # find all matching profiles
        role_names = sorted(
            name for name, data in self.mock_iam_roles.items()
            if data['path'].startswith(path_prefix))

        roles = [self._describe_role(role_name) for role_name in role_names]

        result = self._paginate(roles, 'roles',
                                marker=marker, max_items=max_items)

        return self._wrap_result('list_roles', result)

    def _check_role_exists(self, role_name):
        if role_name not in self.mock_iam_roles:
            raise boto.exception.BotoServerError(
                404, 'Not Found', body=err_xml(
                    ('The role with name %s cannot be found.' %
                     role_name), code='NoSuchEntity'))

    def _check_role_does_not_exist(self, role_name):
        if role_name in self.mock_iam_roles:
            raise boto.exception.BotoServerError(
                409, 'Conflict', body=err_xml(
                    ('Role with name %s already exists.' %
                     role_name), code='EntityAlreadyExists'))

    def _describe_role(self, role_name):
        """Format the given instance profile for an API response."""
        role_data = self.mock_iam_roles[role_name]

        # the IAM API doesn't include policy names when describing roles

        return dict(
            assume_role_policy_document=(
                role_data['assume_role_policy_document']),
            create_date=role_data['create_date'],
            role_name=role_name,
            path=role_data['path']
        )

    # attached (managed) role policies

    # boto does not yet have methods for these

    def _attach_role_policy(self, role_name, policy_arn):
        self._check_role_exists(role_name)

        arns = self.mock_iam_role_attached_policies.setdefault(role_name, [])
        if policy_arn not in arns:
            arns.append(policy_arn)

        return self._wrap_result('attach_role_policy')

    def _list_attached_role_policies(
            self, role_name, marker=None, max_items=None):

        self._check_role_exists(role_name)

        # in theory, pagination is supported, but in practice each role
        # can have a maximum of two policies attached
        if marker or max_items:
            raise NotImplementedError()

        arns = self.mock_iam_role_attached_policies.get(role_name, [])

        return self._wrap_result('list_attached_role_policies',
                                 {'attached_policies': [
                                     {'policy_arn': arn} for arn in arns]})

    # other utilities

    def _check_path(self, path=None, field_name='path'):
        if path is None or (path.startswith('/') and path.endswith('/')):
            return

        raise boto.exception.BotoServerError(
            400, 'Bad Request', body=err_xml(
                'The specified value for %s is invalid. It must begin and'
                ' end with / and contain only alphanumeric characters and/or'
                ' / characters.' % field_name))

    def _paginate(self, items, name, marker=None, max_items=None):
        """Given a list of items, return a dictionary mapping
        *name* to a slice of items, with additional keys
        'is_truncated' and, if 'is_truncated' is true, 'marker'.
        """
        max_items = max_items or self.DEFAULT_MAX_ITEMS

        start = 0
        if marker:
            start = int(marker)

        end = start + max_items

        result = {name: items[start:end]}

        result['is_truncated'] = end < len(items)
        if result['is_truncated']:
            result['marker'] = str(end)

        return result

    def _wrap_result(self, prefix, result=None):
        """Wrap result in two additional dictionaries (these result from boto's
        decoding of the XML response)."""
        if result is None:
            result_dict = {}
        else:
            result_dict = {prefix + '_result': result}

       # could add response_metadata to result_dict, but we don't use it

        return {prefix + '_response': result_dict}<|MERGE_RESOLUTION|>--- conflicted
+++ resolved
@@ -21,12 +21,7 @@
 import tempfile
 import time
 from datetime import datetime
-<<<<<<< HEAD
-from datetime import timedelta
 from io import BytesIO
-=======
-from urllib import quote
->>>>>>> 6c7848e1
 
 try:
     from boto.emr.connection import EmrConnection
@@ -44,6 +39,7 @@
 from mrjob.parse import is_s3_uri
 from mrjob.parse import parse_s3_uri
 from mrjob.parse import RFC1123
+from mrjob.py2 import StringIO
 from mrjob.ssh import SSH_LOG_ROOT
 
 from tests.mockssh import create_mock_ssh_script
@@ -58,18 +54,6 @@
 # Size of each chunk returned by the MockKey iterator
 SIMULATED_BUFFER_SIZE = 256
 
-<<<<<<< HEAD
-# versions of hadoop available on each AMI version. The EMR API treats None
-# and "latest" as separate logical AMIs, even though they're actually the
-# same AMIs as 1.0 and whatever they most recently released.
-AMI_VERSION_TO_HADOOP_VERSIONS = {
-    None: ['0.18', '0.20'],
-    '1.0': ['0.18', '0.20'],
-    '2.0': ['0.20.205'],
-    '2.0.0': ['0.20.205'],
-    'latest': ['1.0.3'],
-    '3.7.0': ['2.4.0'],
-=======
 # what partial versions and "latest" map to, as of 2015-07-15
 AMI_VERSION_ALIASES = {
     None: '1.0.0',  # API does this for old accounts
@@ -88,7 +72,6 @@
     '3.7': '3.7.0',
     '3.8': '3.8.0',
     'latest': '2.4.2',
->>>>>>> 6c7848e1
 }
 
 # versions of hadoop for each AMI
@@ -148,7 +131,7 @@
     def setUp(self):
         # patch boto
         self.mock_emr_failures = {}
-        self.mock_emr_job_flows = {}
+        self.mock_emr_clusters = {}
         self.mock_emr_output = {}
         self.mock_iam_instance_profiles = {}
         self.mock_iam_role_attached_policies = {}
@@ -195,6 +178,22 @@
         """Update self.mock_s3_fs with a map from bucket name
         to key name to data."""
         add_mock_s3_data(self.mock_s3_fs, data, time_modified, location)
+
+    def add_mock_emr_cluster(self, cluster):
+        if cluster.id in self.mock_emr_clusters:
+            raise ValueError('mock cluster %s already exists' % cluster.id)
+
+        for field in ('_bootstrapactions', '_instancegroups', '_steps'):
+            if not hasattr(cluster, field):
+                setattr(cluster, field, [])
+
+        if not hasattr(cluster, 'name'):
+            cluster.name = cluster.id[2:]
+
+        if not hasattr(cluster, 'normalizedinstancehours'):
+            cluster.normalizedinstancehours = '0'
+
+        self.mock_emr_clusters[cluster.id] = cluster
 
     def prepare_runner_for_ssh(self, runner, num_slaves=0):
         # TODO: Refactor this abomination of a test harness
@@ -251,6 +250,25 @@
         for path in self.slave_ssh_roots:
             shutil.rmtree(path)
 
+    def make_runner(self, *args):
+        """create a dummy job, and call make_runner() on it.
+        Use this in a with block:
+
+        with self.make_runner() as runner:
+            ...
+        """
+        stdin = StringIO('foo\nbar\n')
+        mr_job = MRTwoStepJob(['-r', 'emr'] + list(args))
+        mr_job.sandbox(stdin=stdin)
+
+        return mr_job.make_runner()
+
+    def run_and_get_cluster(self, *args):
+        # TODO: not sure why we include -v
+        with self.make_runner('-v', *args) as runner:
+            runner.run()
+            return runner._describe_cluster()
+
     def run_and_get_job_flow(self, *args):
         # set up a job flow without caring about what the job is or what its
         # inputs are.
@@ -264,19 +282,19 @@
             emr_conn = runner.make_emr_conn()
             return emr_conn.describe_jobflow(runner.get_emr_job_flow_id())
 
-    def _mock_boto_connect_s3(self, *args, **kwargs):
+    def connect_s3(self, *args, **kwargs):
         kwargs['mock_s3_fs'] = self.mock_s3_fs
         return MockS3Connection(*args, **kwargs)
 
-    def _mock_boto_emr_EmrConnection(self, *args, **kwargs):
+    def connect_emr(self, *args, **kwargs):
         kwargs['mock_s3_fs'] = self.mock_s3_fs
-        kwargs['mock_emr_job_flows'] = self.mock_emr_job_flows
+        kwargs['mock_emr_clusters'] = self.mock_emr_clusters
         kwargs['mock_emr_failures'] = self.mock_emr_failures
         kwargs['mock_emr_output'] = self.mock_emr_output
         kwargs['simulation_iterator'] = self.simulation_iterator
         return MockEmrConnection(*args, **kwargs)
 
-    def _mock_boto_connect_iam(self, *args, **kwargs):
+    def connect_iam(self, *args, **kwargs):
         kwargs['mock_iam_instance_profiles'] = self.mock_iam_instance_profiles
         kwargs['mock_iam_roles'] = self.mock_iam_roles
         kwargs['mock_iam_role_attached_policies'] = (
@@ -286,14 +304,9 @@
 
 ### S3 ###
 
-<<<<<<< HEAD
 def add_mock_s3_data(mock_s3_fs, data, time_modified=None, location=None):
     """Update mock_s3_fs (which is just a dictionary mapping bucket to
     key to contents) with a map from bucket name to key name to data and
-=======
-def add_mock_s3_data(mock_s3_fs, data, time_modified=None):
-    """Update mock_s3_fs with a map from bucket name to key name to data and
->>>>>>> 6c7848e1
     time last modified."""
     if time_modified is None:
         time_modified = datetime.utcnow()
@@ -610,19 +623,6 @@
         Step numbers are 0-indexed.
 
         Extra args:
-<<<<<<< HEAD
-        :param mock_s3_fs: a mock S3 filesystem to point to (just a dictionary
-                           mapping bucket name to key name to bytes)
-        :param mock_emr_job_flows: a mock set of EMR job flows to point to
-                                   (just a map from job flow ID to a
-                                   :py:class:`MockEmrObject` representing a job
-                                   flow)
-        :param mock_emr_failures: a map from ``(job flow ID, step_num)`` to a
-                                  failure message (or ``None`` for the default
-                                  message)
-        :param mock_emr_output: a map from ``(job flow ID, step_num)`` to a
-                                list of ``bytes``s representing file contents to
-=======
         :param mock_s3_fs: a mock S3 filesystem to point to. See
                            :py:meth:`MockS3Connection.__init__`
                            for format (usually you just want to use an empty
@@ -635,11 +635,10 @@
                                   that should fail.
         :param mock_emr_output: a map from ``(cluster ID, step_num)`` to a
                                 list of ``str``s representing file contents to
->>>>>>> 6c7848e1
                                 output when the job completes
-        :type max_job_flows_returned: int
-        :param max_job_flows_returned: the maximum number of job flows that
-                                       :py:meth:`describe_jobflows` can return,
+        :type max_clusters_returned: int
+        :param max_clusters_returned: the maximum number of clusters that
+                                       :py:meth:`list_clusters` can return,
                                        to simulate a real limitation of EMR
         :type max_days_ago: int
         :param max_days_ago: the maximum amount of days that EMR will go back
@@ -964,42 +963,11 @@
         elif action == 'ListBootstrapActions':
             return self._list_bootstrap_actions(cluster_id, marker=marker)
 
-<<<<<<< HEAD
-                if 'MASTER' not in roles:
-                    raise boto.exception.EmrResponseError(
-                        400, 'Bad Request', body=err_xml(
-                        'Zero master instance groups supplied, you must'
-                        ' specify exactly one master instance group'))
-
-        job_flow = MockEmrObject(
-            availabilityzone=availability_zone,
-            bootstrapactions=[make_fake_action(a) for a in bootstrap_actions],
-            creationdatetime=to_iso8601(now),
-            ec2keyname=ec2_keyname,
-            hadoopversion=hadoop_version,
-            jobflowrole=None,
-            instancecount=str(num_instances),
-            instancegroups=mock_groups,
-            jobflowid=jobflow_id,
-            keepjobflowalivewhennosteps=('true' if keep_alive else 'false'),
-            laststatechangereason='Provisioning Amazon EC2 capacity',
-            masterinstancetype=master_instance_type,
-            masterpublicdnsname='mockmaster',
-            name=name,
-            normalizedinstancehours='9999',  # just need this filled in for now
-            servicerole=None,
-            state='STARTING',
-            steps=[],
-            api_params={},
-            visibletoallusers='false',
-        )
-=======
         elif action == 'ListClusters':
             created_after = self._unpack_datetime(params.get('CreatedAfter'))
             created_before = self._unpack_datetime(params.get('CreatedBefore'))
             cluster_states = self._unpack_list_param('ClusterStates.member',
                                                      params)
->>>>>>> 6c7848e1
 
             return self._list_clusters(created_after=created_after,
                                        created_before=created_before,
@@ -1012,29 +980,9 @@
         elif action == 'ListSteps':
             step_states = self._unpack_list_param('StepStateList.member',
                                                   params)
-
-<<<<<<< HEAD
-        # include raw api params in job flow object
-        if api_params:
-            job_flow.api_params = api_params
-            if 'VisibleToAllUsers' in api_params:
-                visible = api_params['VisibleToAllUsers']
-                if visible not in ('true', 'false'):
-                    raise boto.exception.EmrResponseError(
-                        400, 'Bad Request', err_xml(
-                            'boolean must follow xsd1.1 definition',
-                            code='MalformedInput'))
-
-                job_flow.visibletoallusers = visible
-            if 'JobFlowRole' in api_params:
-                job_flow.jobflowrole = api_params['JobFlowRole']
-            if 'ServiceRole' in api_params:
-                job_flow.servicerole = api_params['ServiceRole']
-=======
             return self._list_steps(cluster_id,
                                     marker=marker,
                                     step_states=step_states)
->>>>>>> 6c7848e1
 
         else:
             raise NotImplementedError(
@@ -1140,18 +1088,12 @@
         for key, value in sorted(tags.items()):
             value = value or ''
 
-<<<<<<< HEAD
-        jfs = sorted(self.mock_emr_job_flows.values(),
-                     key=lambda jf: jf.creationdatetime,
-                     reverse=True)
-=======
             for tag_obj in cluster.tags:
                 if tag_obj.key == key:
                     tag_obj.value == value
             else:
                 cluster.tags.append(MockEmrObject(
                     key=key, value=value))
->>>>>>> 6c7848e1
 
         return True
 
@@ -1315,18 +1257,10 @@
         if now is None:
             now = datetime.utcnow()
 
-<<<<<<< HEAD
-        if self.simulation_iterator:
-            try:
-                next(self.simulation_iterator)
-            except StopIteration:
-                raise AssertionError(
-=======
         # don't allow simulating forever
         if self.simulation_steps_left <= 0:
             raise AssertionError(
->>>>>>> 6c7848e1
-                    'Simulated progress too many times; bailing out')
+                'Simulated progress too many times; bailing out')
 
         self.simulation_steps_left -= 1
 
@@ -1413,24 +1347,15 @@
             output_uri = self._get_step_output_uri(step.config.args)
             if output_uri and is_s3_uri(output_uri):
                 mock_output = self.mock_emr_output.get(
-<<<<<<< HEAD
-                    (jobflow_id, step_num)) or [b'']
-=======
-                    (cluster_id, step_num)) or ['']
->>>>>>> 6c7848e1
+                    (cluster_id, step_num)) or [b'']
 
                 bucket_name, key_name = parse_s3_uri(output_uri)
 
                 # write output to S3
                 for i, part in enumerate(mock_output):
                     add_mock_s3_data(self.mock_s3_fs, {
-<<<<<<< HEAD
                         bucket_name: {key_name + 'part-%05d' % i: part}})
-            elif (jobflow_id, step_num) in self.mock_emr_output:
-=======
-                        bucket_name: {key_name + 'part-%05d' % i: bytes}})
             elif (cluster_id, step_num) in self.mock_emr_output:
->>>>>>> 6c7848e1
                 raise AssertionError(
                     "can't use output for job flow ID %s, step %d "
                     "(it doesn't output to S3)" %
@@ -1464,15 +1389,10 @@
     can set any attribute on."""
 
     def __init__(self, **kwargs):
-<<<<<<< HEAD
+        """Intialize with the given attributes, ignoring fields set to None."""
         for key, value in kwargs.items():
-            setattr(self, key, value)
-=======
-        """Intialize with the given attributes, ignoring fields set to None."""
-        for key, value in kwargs.iteritems():
             if value is not None:
                 setattr(self, key, value)
->>>>>>> 6c7848e1
 
     def __setattr__(self, key, value):
         if isinstance(value, bytes):
