<<<<<<< HEAD
v0.5.?, 2016-??-?? -- Spark
 * JarStep.{INPUT,OUTPUT} are deprecated (use mrjob.step.{INPUT,OUTPUT})
 * runners:
   * EMR:
     * default to cheapest instance type that will work (#1369)
=======
v0.5.6, 2016-09-12 -- dataproc crash fix
 * Dataproc runner:
   * fix Hadoop version crash on unknown image version (#1428)
 * EMR and Hadoop runners:
   * prioritize task errors as probable cause of failure (#1429)
   * ignore Java stack trace in task stderr logs (#1430)
>>>>>>> 798f8cc7

v0.5.5, 2016-09-05 -- missing ami_version option
 * EMR runner:
   * deprecate, don't remove ami_version option in v0.5.4 (#1421)
   * update memory/CPU stats for EC2 instances for pooling (#1414)
   * pooling treats application names as case-insensitive (#1417)

v0.5.4, 2016-08-26 -- pooling auto-recovery
 * jobs:
   * pass_through_option(), for existing command-line options (#1075)
     * MRJob.options.runner now defaults to None, not 'inline' or 'local'
 * runners:
   * all:
     * names of uploaded files now never start with . or _ (#1200)
   * Hadoop:
     * log parsing:
       * handles more log4j patterns (#1405)
       * gracefully handles IOError from exists() (#1355)
     * fixed crash bug in Hadoop FS on Python 3 (#1396)
   * EMR:
     * pooling auto-recovers from joining a cluster that self-terminated (#708)
     * log fetching uses sudo on 4.3.0+ AMIs (#1244)
     * fixed broken --ssh-bind-ports switch (#1402)
     * idle termination script now only runs on master node (#1398)
     * ssh tunnel connects to internal IP of resource manager (#1397)
     * AWS credentials no longer logged in verbose mode (#1353)
     * many option names are now more generic (#1247)
       * ami_version -> image_version
         * accidentally removed ami_version option entirely (fixed in v0.5.5)
       * aws_availability_zone -> zone
       * aws_region -> region
       * check_emr_status_every -> check_cluster_every
       * ec2_core_instance_bid_price -> core_instance_bid_price
       * ec2_core_instance_type -> core_instance_type
       * ec2_instance_type -> instance_type
       * ec2_master_instance_bid_price -> master_instance_bid_price
       * ec2_master_instance_type -> master_instance_type
       * ec2_task_instance_bid_price -> task_instance_bid_price
       * ec2_task_instance_type -> task_instance_type
       * emr_tags -> tags
       * num_ec2_core_instances -> num_core_instances
       * num_ec2_task_instances -> num_task_instances
       * s3_log_uri -> cloud_log_dir
       * s3_sync_wait_time -> cloud_fs_sync_secs
       * s3_tmp_dir -> cloud_tmp_dir
       * s3_upload_part_size -> cloud_upload_part_size
     * num_ec2_instances is deprecated (use num_core_instances)
     * ec2_slave_instance_type is deprecated (use core_instance_type)
     * hadoop_streaming_jar_on_emr is deprecated (#1405)
       * hadoop_streaming_jar handles this instead with file:// URIs
     * bootstrap_python does nothing on AMI 4.6.0+, as not needed (#1358)
 * mrjob audit-emr-usage should show less/no API throttling warnings (#1091)

v0.5.3, 2016-07-15 -- libjars
 * jobs:
   * LIBJARS and libjars method (#1341)
 * runners:
   * all:
     * .cpython-3*.pyc files no longer included when bootstrapping mrjob
   * local:
     *PATH envvars combined with local separator (#1321)
   * Hadoop and EMR:
     * libjars option (#198)
     * fixes to ordering of generic and JAR-specific options (#1331, #1332)
   * Hadoop:
     * more default log dirs (#1339)
     * hadoop_tmp_dir handles ~ and envvars (#1322) (broken in v0.5.0)
   * EMR:
     * determine cause of failure of bootstrap scripts (#370)
       * master bootstrap script now redirects stdout to stderr
     * emr_configurations option (#1276)
     * subnet option (#1323)
     * SSH tunnel opened as soon as cluster is ready (#1115)
     * SSH tunnel leaves stdin alone (#1161)
 * combine_lists() treats dicts as values, not sequences

v0.5.2, 2016-05-23 -- initial Cloud Dataproc support
 * basic support for Google Cloud Dataproc (#1243)
   * lacks log interpretation, JarStep support
 * on EMR, wait for steps to complete in correct order (#1316)
 * correctly handle ~ in include path in mrjob.conf (#1308)
 * new emr_applications option (#1293)
 * fix running deprecated tools with python -m (#1312)
 * fix ssh tunneling to 2.x AMIs on EMR in VPCs (#1311)

v0.5.1, 2016-04-29 -- post-release bugfixes
 * strict_protocols in mrjob.conf is no longer ignored (#1302)
 * check_input_paths in mrjob.conf is no longer ignored
 * partitioner() is no longer ignored, fixing SORT_VALUES (#1294)
   * --partitioner switch is deprecated
 * improved probable cause of error from pre-YARN logs (#1288)
 * ssh_bind_ports now defaults to (x)range, not list (#1284)
 * mrjob terminate-idle-clusters handles debugging jar from boto 2.40.0 (#1306)

v0.5.0, 2016-03-28 -- the future is in the past
 * supports Python 3 (#989)
 * requires boto 2.35.0 or newer (#980)
   * removed many workarounds for S3 and EMR (#980), IAM (#1062)
 * jobs:
   * is_mapper_or_reducer() is now is_task() (#1072)
   * mr() no longer takes positional arguments (#814)
   * removed jar() (use mrjob.step.JarStep)
   * removed testing methods parse_counters() and parse_output()
   * protocols:
     * protocols are strict by default (#724)
     * JSON protocols use ujson when available, then simplejson (#1002, #1266)
       * can explicitly choose Standard, Simple or Ultra JSON protocol
     * raw protocols handle bytes or unicode depending on Python version
       * can explicitly choose Text or Bytes protocol
   * mrjob.step:
      * JarStep only takes "args" and "main_class" keyword args
      * removed MRJobStep (use MRStep)
 * runners:
   * All runners:
     * totally revamped log handling (#1123)
     * runner status/log messages are less noisy (#1044)
     * don't bootstrap mrjob if interpreter is set (#1041)
     * fs methods path_exists() and path_join() are now exists() and join()
     * deprecation warning: use runner.fs explicitly (#1146)
     * changes to cleanup options:
       * removed IS_SUCCESSFUL (use ALL)
       * LOCAL_SCRATCH is now LOCAL_TMP (#318)
       * new HADOOP_TMP option handles HDFS cleanup (#1261)
       * REMOTE_SCRATCH is now CLOUD_TMP (#1261)
     * base_tmp_dir option is now local_tmp_dir (#318)
     * non-inline runners raise StepFailedException on step failure (#1219)
     * steps_python_bin defaults to current python interpreter (#1038)
     * _job_name is now _job_key (#982)
   * EMR:
     * default AWS region is us-west-2 (#1025)
     * default instance type is m1.medium (#992)
     * visible_to_all_users defaults to true (#1016)
     * matches your minor version of Python 2 on 3.x and 4.x AMIs (#1265)
     * 4.x AMIs are supported (#1105)
       * added --release-label switch (--ami-version 4.x.y also works)
     * can fetch counters and probable cause of failure on 3.x and 4.x AMIs
     * SSH tunnel now works on 3.x and 4.x AMIs (#1013)
       * ssh_tunnel_to_job_tracker option is now ssh_tunnel
     * correctly fetch step logs by step ID (#1117)
     * bootstrap_python option
     * s3_scratch_uri option is now s3_tmp_dir (#318)
     * aws_region is no longer inferred from s3_tmp_dir
     * create/select temp bucket in same region as EMR jobs (#687)
     * added iam_endpoint option (#1067)
     * removed s3_conn args from methods in EMRJobRunner and S3Filesystem
     * S3 Filesystem:
       * connect to each S3 bucket on appropriate endpoint (#1028)
         * fall back to default if we can't get bucket location (#1170)
       * removed special treatment of _$folder$ keys
         * removed deprecated S3Filesystem method get_s3_folder_keys()
       * recurse "subdirectories" even if uri lacks trailing / (#1183)
     * removed iam_job_flow_role option (use iam_instance_profile)
     * custom hadoop_streaming_jar gets properly uploaded
     * job cleanup temporarily disabled (#1241)
     * pooling respects key pair (#1230)
     * idle cluster self-termination respects non-streaming jobs (#1145)
     * deprecated "latest" AMI version not passed through to EMR (#1269)
     * emr_job_flow_id option is now cluster_id (#1082)
     * emr_job_flow_pool_name is now pool_name (#1082)
     * pool_emr_job_flows is now pool_clusters (#1082)
   * Hadoop
     * works out-of the-box on most Hadoop setups (#1160)
     * works out-of the box inside EMR (2.x, 3.x, and 4.x AMIs)
     * counters are parsed from Hadoop binary stderr in YARN (#1153)
     * can find logs and probable cause of failure in YARN (#1195)
       * will search in <output dir>/_logs, to support Cloudera (#565)
     * HDFS Filesystem:
       * use fs -ls -R and fs -rm -R in YARN (#1152)
       * mkdir() now uses -p on YARN (#991)
       * fs.du() now works on YARN (#1155)
       * fs.du() now returns 0 for nonexistent files instead of erroring
       * fs.rm() now uses -skipTrash
     * dropped support for Hadoop prior to 0.20.203 (#1208)
     * added hadoop_log_dirs option
     * hdfs_scratch_dir option is now hadoop_tmp_dir (#318)
     * hadoop_home is deprecated
     * uses -D and correct property name when step has no reduces (#1213)
   * Inline/Local
     * runner.fs raises IOError if passed URIs (#1185)
     * version-agnostic by default (#735)
     * removed ignored hadoop_extra_args and hadoop_streaming_jar opts (#1275)
     * inline runner uses multiple splits by default (#1276)
 * removed mrjob.compat.get_jobconf_value() (use jobconf_from_env())
 * removed mrjob.compat methods to support Hadoop prior to 0.20.203:
   * supports_combiners_in_hadoop_streaming()
   * supports_new_distributed_cache_options()
   * uses_generic_jobconf()
 * removed mrjob.conf.combine_cmd_lists()
 * removed fetch-logs tool (#1127)
 * mrjob subcommands use "cluster" rather than "job-flow" (#1082)
   * create-job-flow is now create-cluster
   * terminate-idle-job-flows is now terminate-idle-clusters
   * terminate-job-flow is now terminate-cluster
 * Python-version-specific mrjob-x and mrjob-x.y commands (#1104)
 * use followlinks=True with os.walk()
 * all internal constants/functions/methods explicitly start with _ (#681)
 * mrjob.util:
   * file_ext() takes filename, not path
   * random_identifier() moved here from mrjob.aws
   * buffer_iterator_to_line_iterator() is now to_lines()
     * to_lines() no longer appends a newline to data (#819)
   * removed extract_dir_for_tar()
   * gunzip_stream() now yields chunks, not lines
   * removed hash_object()

v0.4.6, 2015-11-09 -- config files
 * PyYAML>=3.08 is required
 * !clear tag in conf files (#1162)
 * combine_lists() and combine_path_lists() can handle scalars (#1172)
 * include: paths in conf files are relative to real path of conf file (#1166)
 * mrjob.conf.combine_cmd_lists() is deprecated (#1168)
 * EMR runner: pool_wait_minutes can now be loaded from mrjob.conf (#1070)
 * support for wheel packaging format (#1140)

v0.4.5, 2015-07-28 -- DescribeJobFlows begone
 * boto>=2.6.0 is required (used to be 2.2.0)
 * runners:
   * EMR:
     * moved off deprecated DescribeJobFlows API (#876)
       * time-to-end-of-hour now uses creation time, not "start" time
     * aws_security_token for temporary credentials (#1003)
     * Use AWS managed policies when creating IAM objects (#1026)
     * Fall back to default role/instance profile when no IAM access (#1008)
     * added emr_tags option (#1058)
     * added get_ami_version() method
     * hadoop_version option no longer has any effect (#1017)
   * Hadoop:
     * --hadoop-home switch now works (#1037)
 * EMR tools:
   * added switches for AWS connection options etc. (#1087)
   * mrboss is available from command line tool: mrjob boss [args]
   * terminate_idle_job_flows:
     * less prone to race condition (#910)
     * prints results to stdout in dry_run mode (#1102)
     * job flows stuck in STARTING state no longer considered idle
   * report_long_jobs reports job flows stuck in STARTING state
   * collect_emr_stats and job_flow_pool are deprecated
 * more efficient decoding of bz2 files
 * mrjob.retry.RetryWrapper raises exception when out of tries (#1093)

v0.4.4, 2015-04-21 -- EMRgency!
 * runners:
   * EMR:
     * Create IAM objects as needed (unbreaks mrjob for new accounts) (#999)
     * --iam-job-flow-role renamed to --iam-instance-profile (#1001)
     * new --iam-service-role option (#1005)

v0.4.3, 2015-04-08 -- SO many bugfixes
 * jobs:
   * MRStep's constructor treats kwarg=None same as not setting it (#970)
   * parse_counters() and parse_output() are deprecated (#829)
   * self.mr is deprecated in favor of MRStep (#815)
 * runners:
   * All runners:
     * You can now set strict_protocols from mrjob.conf (#726)
       * new --no-strict-protocols command-line option
     * streaming output from closed runner shows a warning (#853)
   * EMR:
     * --check-input-paths and --no-check-input-paths options (#864)
     * skip (very slow) validation of s3 buckets if boto < 2.25.0 (#865)
     * Fix for max_hours_idle bug that was terminating job flows early (#932)
     * --emr-api-param allows users to pass additional parameters to boto's
       EMR API (#879)
       * unset paramaters with --no-emr-api-param
     * bootstrap_python_packages (deprecated) now works on 3.x EMR AMIs (#863)
     * Use TERMINATE_CLUSTER instead of deprecated TERMINATE_JOB_FLOW (#974)
     * updated EC2 instance type data for pooling (#995)
   * Hadoop:
     * exclude hadoop source jars when looking for streaming jar (#861)
     * Fixed mkdir_on_hdfs for Hadoop version 2.x (#923)
     * Fixed hadoop_bin on Windows (#843)
   * Local
     * bootstrap mrjob by default (#984)
   * Inline
     * fix for add_file_option() (#851)
     * cd to job's working directory before instantiating mrjob class (#988)
 * Use pytest to run tests (#898)
 * collect-emr-active-stats subcommand (#947)
 * Using xtrace flag to get more output during bootstrap (#943)
 * Fixed log printouts for command line tools (#901)
 * Fix to avoid interpreting windows paths as URIs (#880)
 * Better error message when ssh keyfile is missing (#858)
 * Update EMR tool ISO8601 parsing to be consistent with EMR runner (#869)
 * Dropped support for Python 2.5 (#713)
   * Dropped support for the 1.x EMR AMI series, which uses Python 2.5

v0.4.2, 2013-11-27 -- that's one small step for a JAR
 * jobs:
   * can interpolate input and output path(s) into arguments of JarSteps,
     so they can be part of multi-step jobs (#773)
     * see mrjob/examples/mr_jar_step_example.py
   * JarStep now takes keyword arguments only (#769)
     * removed useless "name" field; "step_args" is now just "args"
   * MRJobStep (usually accessed via MRJob.mr()) is now MRStep
 * runners:
   * All runners:
     * --setup is now fully functional (#206)
       * --python-archive, --setup-cmd, and --setup-script are deprecated
     * --bootstrap option works and uses sh (#206)
       * --bootstrap-cmd, --bootstrap-file, --bootstrap-python-package,
         --bootstrap-script are deprecated
     * setup commands can no longer corrupt a task's input and output (#803)
     * sh_bin is now "sh -e" by default so setup fails fast (#810)
       * default is "/bin/sh -e" on EMR
   * EMR:
     * JarSteps work again (#763)
     * auto-uploads jars for JarSteps (#772)
       * JARs on the EMR instances can be accessed with file:/// URIs
     * ssh_cat() no longer raises an error when catting a file
       containing an error (#807)
     * Fixed SignatureDoesNotMatchError that happens with boto 2.10.0+
       with Python prior to 2.7.5 (#778)
   * Hadoop:
     * now handles JarSteps too (#770)
 * Fix to mrjob.parse.urlparse() that was breaking Python 2.5
 * mrjob.util.buffer_iterator_to_line_iterator() is now more efficient
   and uses a bounded amount of memory
 * bz2 decompression no longer discards data (#817)

v0.4.1, 2013-09-16 -- secondary sort and self-terminating job flows
 * jobs:
   * SORT_VALUES: Secondary sort by value (#240)
     * see mrjob/examples/
   * can now override jobconf() again (#656)
   * renamed mrjob.compat.get_jobconf_value() to jobconf_from_env()
   * examples:
     * bash_wrap/ (mapper/reducer_cmd() example)
     * mr_most_used_word.py (two step job)
     * mr_next_word_stats.py (SORT_VALUES example)
 * runners:
   * All runners:
     * single setup option works but is not yet documented (#206)
     * setup now uses sh rather than python internally
   * EMR runner:
     * max_hours_idle: self-terminating idle job flows (#628)
       * mins_to_end_of_hour option gives finer control over self-termination.
     * Can reuse pooled job flows where previous job failed (#633)
     * Throws IOError if output path already exists (#634)
     * Gracefully handles SSL cert issues (#621, #706)
     * Automatically infers EMR/S3 endpoints from region (#658)
     * ls() supports s3n:// schema (#672)
     * Fixed log parsing crash on JarSteps (#645)
     * visible_to_all_users works with boto <2.8.0 (#701)
     * must use --interpreter with non-Python scripts (#683)
     * cat() can decompress gzipped data (#601)
   * Hadoop runner:
     * check_input_paths: can disable input path checking (#583)
     * cat() can decompress gzipped data (#601)
   * Inline/Local runners:
     * Fixed counter parsing for multi-step jobs in inline mode
     * Supports per-step jobconf (#616)
 * Documentation revamp
 * mrjob.parse.urlparse() works consistently across Python versions (#686)
 * deprecated:
   * many constants in mrjob.emr replaced with functions in mrjob.aws
 * removed deprecated features:
   * old conf locations (~/.mrjob and in PYTHONPATH) (#747)
   * built-in protocols must be instances (#488)

v0.4.0, 2013-04-30 -- Slouching toward nirvana
 * Changes:
   * 'mrjob' command (#225)
   * Changed default runner from 'local' to 'inline' (#423)
   * Local runner no longer adds working directory to PYTHONPATH of
     subprocesses; use inline runner instead (#424)
   * Requires boto 2.2.0 or later
   * Filesystem functionality moved out of MRJobRunner into into 'fs' objects
     but forwarded from runners for backward compatibility
   * Changed exception hierarchy of mrjob.ssh (which is private but
     important)
   * Inline and local runners now inherit from the SimMRJobRunner class and thus share most
     of their implementation
   * Internal data structure for representing a step is much richer, allowing
     many cool future features (#479)
   * mrjob detects Hadoop version from EMR based on API responses instead of
     what's in the config (#611)
 * New features:
   * Support for non-Hadoop Streaming jar steps (#499)
   * Support for arbitrary commands as Hadoop Streaming
     mappers/combiners/reducers
   * mapper_pre_filter, combiner_pre_filter, and reducer_pre_filter allow
     running of a UNIX command in front of tasks to filter input outside of
     the interpreter
   * Hadoop runner uses PTY to print output from the Hadoop sub process to the
     console (#580)
   * mrjob knows how to terminate the job on cleanup (Ctrl+C closes the job).
     (#353)
   * Allow use of multiple -c flags on the command line (#420)
 * Bug fixes:
   * Silenced some incorrect warnings about ignored options in 'inline' runner
   * terminate_idle_job_flows uses the default configuration to terminate idle jobs (#559)
 * Removed deprecated functionality:
   * --hadoop-*-format
   * --*-protocol switches
   * MRJob.DEFAULT_*_PROTOCOL
   * MRJob.get_default_opts()
   * MRJob.protocols()
   * PROTOCOL_DICT
   * IF_SUCCESSFUL
   * DEFAULT_CLEANUP
   * S3Filesystem.get_s3_folder_keys()

v0.3.5, 2012-08-21 -- The Last Ride of v0.3.x[?]
 * EMR:
   * --pool-wait-minutes option lets you wait up to X minutes before creating a
     job flow (#455)
   * Job flow ID included in error messages on failure (#452)
   * JOB and JOB_FLOW cleanup options (#485, #455)
 * EMR and Hadoop:
   * Compatibility fixes related to deprecated options and Hadoop's bizarre
     non-sequential version numbers (#489, #534)
 * Other:
   * Warn when *_PROTOCOL is not a class (#490)
 * Bug fixes:
   * Unicode strings can be used when specifying interpreters (#431)
   * --enable-emr-logging no longer causes the wrong counters/logs to be parsed
     (#446)
   * TMP_DIR inserted into 'sort' environment variables (#477)
   * Setting hadoop_home in mrjob.conf works again
   * Gzipped input files work when specified with relative paths (#494)
   * Passthrough options are not re-ordered when sent to Hadoop Streaming
     (#509)

v0.3.4.1, 2012-06-12 -- The test suite doesn't catch everything...
 * Local mode doesn't try to send multiple mappers to the same output file
   when using multiple compressed files as input

v0.3.4, 2012-06-11 -- We are friendly people.
 * Experimental support for IronPython in the local and inline runners
 * set_status() and increment_counter() will encode messages/names of type
   'unicode' as UTF-8 when writing to Hadoop Streaming
 * EMR and Hadoop counter parsing is more correct
 * mrjob.tools.emr.fetch_logs fetches logs from S3 when asked instead of
   incorrectly refusing to do so
 * jobconf values can be booleans in mrjob.conf as well as 'true' and 'false'
   strings
 * hadoop_version can be a float in mrjob.conf, but a warning is printed to the
   console
 * Command line help is split across several --help-* commands
 * Local runner sorts output consistently

v0.3.3.2, 2012-04-10 -- It's a race [condition]!
 * Option parsing no longer dies when -- is used as an argument (#435)
 * Fixed race condition where two jobs can join same job flow thinking it is
   idle, delaying one of the jobs (#438)
 * Better error message when a config file contains no data for the current
   runner (#433)

v0.3.3.1, 2012-04-02 -- Hothothothothothothotfix
 * Fixed S3 locking mechanism parsing of last modified time to work around an
   inconsistency in the EMR API

v0.3.3, 2012-03-29 -- Bug...bug...bug...bug...bug...FEATURE!
 * EMR:
   * Error detection code follows symlinks in Hadoop logs (#396)
   * terminate_idle_job_flows locks job flows before terminating them (#391)
   * terminate_idle_job_flows -qq silences all output (#380)
 * Other fixes:
   * mr_tower_of_powers test no longer requires Testify (#395)
   * Various runner du() implementations no longer broken (#393, #394)
   * Hadoop counter parser regex handles long lines better (#388)
   * Hadoop counter parser regex is more correct (#305)
   * Better error when trying to parse YAML without PyYAML (#348)

v0.3.2, 2012-02-22 -- AMI versions, spot instances, and more
 * Docs:
   * 'Testing with mrjob' section in docs (includes #321)
   * MRJobRunner.counters() included in docs (#321)
   * terminate_idle_job_flows is spelled correctly in docs (#339)
 * Running jobs:
   * local mode:
     * Allow non-string jobconf values again (this changed in v0.3.0)
     * Don't split *.gz files (#333)
   * emr mode:
     * Spot instance support via ec2_*_instance_bid_price and renamed instance
       type/number options (#219)
     * ami_version option to allow switching between EMR AMIs (#306)
     * 'Error while reading from input file' displays correct file (#358)
     * python_bin used for bootstrap_python_packages instead of just 'python'
       (#355)
     * Pooling works with bootstrap_mrjob=False (#347)
     * Pooling makes sure a job flow has space for the new job before joining
       it (#324)
 * EMR tools:
   * create_job_flow no longer tries to use an option that does not exist
     (#349)
   * report_long_jobs tool alerts on jobs that have run for more than X hours
     (#345)
   * mrboss no longer spells stderr 'stsderr'
   * terminate_idle_job_flows counts jobs with pending (but not running)
     steps as idle (#365)
   * terminate_idle_job_flows can terminate job flows near the end of a
     billable hour (#319)
   * audit_usage breaks down job flows by pool (#239)
   * Various tools (e.g. audit_usage) get list of job flows correctly (#346)

v0.3.1, 2011-12-20 -- Nooooo there were bugs!
 * Instance-type command-line arguments always override mrjob.conf (Issue #311)
 * Fixed crash in mrjob.tools.emr.audit_usage (Issue #315)
 * Tests now use unittest; python setup.py test now works (Issue #292)

v0.3.0, 2011-12-07 -- Worth the wait
 * Configuration:
   * Saner mrjob.conf locations (Issue #97):
     * ~/.mrjob is deprecated in favor of ~/.mrjob.conf
     * searching in PYTHONPATH is deprecated
     * MRJOB_CONF environment variable for custom paths
 * Defining Jobs (MRJob):
   * Combiner support (Issue #74)
   * *_init() and *_final() methods for mappers, combiners, and reducers
     (Issue #124)
   * mapper/combiner/reducer methods no longer need to contain a yield
     statement if they emit no data
   * Protocols:
     * Protocols can be anything with read() and write() methods, and are
       instances by default (Issue #229)
     * Set protocols with the *_PROTOCOL attributes or by re-defining the
       *_protocol() methods
     * Built-in protocol classes cache the encoded and decoded value of the
       last key for faster decoding during reducing (Issue #230)
     * --*protocol switches and aliases are deprecated (Issue #106)
   * Set Hadoop formats with HADOOP_*_FORMAT attributes or the hadoop_*_format()
     methods (Issue #241)
     * --hadoop-*-format switches are deprecated
     * Hadoop formats can no longer be set from mrjob.conf
   * Set jobconf with JOBCONF attribute or the jobconf() method (in addition
     to --jobconf)
   * Set Hadoop partitioner class with --partitioner, PARTITIONER, or
     partitioner() (Issue #6)
   * Custom option parsing (Issue #172)
   * Use mrjob.compat.get_jobconf_value() to get jobconf values from environment
 * Running jobs:
   * All modes:
     * All runners are Hadoop-version aware and use the correct jobconf and
       combiner invocation styles (Issue #111)
     * All types of URIs can be passed through to Hadoop (Issue #53)
     * Speed up steps with no mapper by using cat (Issue #5)
     * Stream compressed files with cat() method (Issue #17)
     * hadoop_bin, python_bin, and ssh_bin can now all take switches (Issue #96)
     * job_name_prefix option is gone (was deprecated)
     * Better cleanup (Issue #10):
       * Separate cleanup_on_failure option
       * More granular cleanup options
     * Cleaner handling of passthrough options (Issue #32)
   * emr mode:
     * job flow pooling (Issue #26)
     * vastly improved log fetching via SSH (Issue #2)
       * New tool: mrjob.tools.emr.fetch_logs
     * default Hadoop version on EMR is 0.20 (was 0.18)
     * ec2_instance_type option now only sets instance type for slave nodes
       when there are multiple EC2 instances (Issue #66)
     * New tool: mrjob.tools.emr.mrboss for running commands on all nodes and
       saving output locally
   * inline mode:
     * Supports cmdenv (Issue #136)
     * Passthrough options can now affect steps list (Issue #301)
   * local mode:
     * Runs 2 mappers and 2 reducers in parallel by default (Issue #228)
     * Preliminary Hadoop simulation for some jobconf variables (Issue #86)
 * Misc:
   * boto 2.0+ is now required (Issue #92)
   * Removed debian packaging (should be handled separately)

v0.2.8, 2011-09-07 -- Bugfixes and betas
 * Fix log parsing crash dealing with timeout errors
 * Make mr_travelling_salesman.py work with simplejson
 * Add emr_additional_info option, to support EMR beta features
 * Remove debian packaging (should be handled separately)
 * Fix crash when creating tmp bucket for job in us-east-1

v0.2.7, 2011-07-12 -- Hooray for interns!
 * All runner options can be set from the command line (Issue #121)
   * Including for mrjob.tools.emr.create_job_flow (Issue #142)
 * New EMR options:
   * availability_zone (Issue #72)
   * bootstrap_actions (Issue #69)
   * enable_emr_debugging (Issue #133)
 * Read counters from EMR log files (Issue #134)
 * Clean old files out of S3 with mrjob.tools.emr.s3_tmpwatch (Issue #9)
 * EMR parses and reports job failure due to steps timing out (Issue #15)
 * EMR bootstrap files are no longer made public on S3 (Issue #70)
 * mrjob.tools.emr.terminate_idle_job_flows handles custom hadoop streaming
   jars correctly (Issue #116)
 * LocalMRJobRunner separates out counters by step (Issue #28)
 * bootstrap_python_packages works regardless of tarball name (Issue #49)
 * mrjob always creates temp buckets in the correct AWS region (Issue #64)
 * Catch abuse of __main__ in jobs (Issue #78)
 * Added mr_travelling_salesman example

v0.2.6, 2011-05-24 -- Hadoop 0.20 in EMR, inline runner, and more
* Set Hadoop to run on EMR with --hadoop-version (Issue #71).
   * Default is still 0.18, but will change to 0.20 in mrjob v0.3.0.
 * New inline runner, for testing locally with a debugger
 * New --strict-protocols option, to catch unencodable data (Issue #76)
 * Added steps_python_bin option (for use with virtualenv)
 * mrjob no longer chokes when asked to run on an EMR job flow running
   Hadoop 0.20 (Issue #110)
 * mrjob no longer chokes on job flows with no LogUri (Issue #112)

v0.2.5, 2011-04-29 -- Hadoop input and output formats
 * Added hadoop_input/output_format options
 * You can now specify a custom Hadoop streaming jar (hadoop_streaming_jar)
 * extra args to hadoop now come before -mapper/-reducer on EMR, so
   that e.g. -libjar will work (worked in hadoop mode since v0.2.2)
 * hadoop mode now supports s3n:// URIs (Issue #53)

v0.2.4, 2011-03-09 -- fix bootstrapping mrjob
 * Fix bootstrapping of mrjob in hadoop and local mode (Issue #89)
 * SSH tunnels try to use the same port for the same job flow (Issue #67)
 * Added mr_postfix_bounce and mr_pegasos_svm to examples.
 * Retry on spurious 505s from EMR API

v0.2.3, 2011-02-24 -- boto compatibility
 * Fix incompatibility with boto 2.0b4 (Issue #91)

v0.2.2, 2011-02-15 -- GET/POST EMR issue
 * Use POST requests for most EMR queries (EMR was choking on large GETs)
 * find_probable_cause_of_failure() ignores transient errors (Issue #31)
 * --hadoop-arg now actually works (Issue #79)
   * on Hadoop, extra args are added first, so you can set e.g. -libjar
 * S3 buckets may now have . in their names
 * MRJob scripts now respect --quiet (Issue #84)
 * added --no-output option for MRJob scripts (Issue #81)
 * added --python-bin option (Issue #54)

v0.2.1, 2010-11-17 -- laststatechangereason bugfix
 * Don't assume EMR sets laststatechangereason

v0.2.0, 2010-11-15 -- Many bugfixes, Windows support
 * New Features/Changes:
   * EMRJobRunner now prints % of mappers and reducers completed when you
     enable the SSH tunnel.
   * Added mr_page_rank example
   * Added mrjob.tools.emr.audit_usage script (Issue #21)
   * You can specify alternate job owners with the "owner" option. Useful for
     auditing usage. (Issue #59)
   * The job_name_prefix option has been renamed to label (the old name still
     works but is deprecated)
   * bootstrap_cmds and bootstrap_scripts no longer automatically invoke sudo
 * Bugs Fixed/Cleanup:
   * bootstrap files no longer get uploaded to S3 twice (Issue #8)
   * When using add_file_option(), show_steps() can now see the local version
     of the file (Issue #45)
   * Now works on Windows (Issue #46)
   * No longer requires external jar, tar, or zip binaries (Issue #47)
   * mrjob-* scratch bucket is only created as needed (Issue #50)
   * Can now specify us-east-1 region explicitly (Issue #58)
   * mrjob.tools.emr.terminate_idle_job_flows leaves Hive jobs alone (Issue #60)

v0.1.0, 2010-10-28 -- Same code, better version. It's official!

v0.1.0-pre3, 2010-10-27 -- Pre-release to run Yelp code against
 * Added debian packaging
 * mrjob bootstrapping can now deal with symlinks in site-packages/mrjob
 * MRJobRunner.stream_output() can now be called multiple times

v0.1.0-pre2, 2010-10-25 -- Second pre-release after testing
 * Fixed small bugs that broke Python 2.5.1 and Python 2.7
 * Fixed reading mrjob.conf without yaml installed
 * Fix tests to work with modern simplejson and pipes.quote()
 * Auto-create temp bucket on S3 if we don't have one (Issue #16)
 * Auto-infer AWS region from bucket (Issue #7)
 * --steps now passes in all extra args (e.g. --protocol) (Issue #4)
 * Better docs

v0.1.0-pre1, 2010-10-21 -- Initial pre-release. YMMV!<|MERGE_RESOLUTION|>--- conflicted
+++ resolved
@@ -1,17 +1,15 @@
-<<<<<<< HEAD
 v0.5.?, 2016-??-?? -- Spark
  * JarStep.{INPUT,OUTPUT} are deprecated (use mrjob.step.{INPUT,OUTPUT})
  * runners:
    * EMR:
      * default to cheapest instance type that will work (#1369)
-=======
+
 v0.5.6, 2016-09-12 -- dataproc crash fix
  * Dataproc runner:
    * fix Hadoop version crash on unknown image version (#1428)
  * EMR and Hadoop runners:
    * prioritize task errors as probable cause of failure (#1429)
    * ignore Java stack trace in task stderr logs (#1430)
->>>>>>> 798f8cc7
 
 v0.5.5, 2016-09-05 -- missing ami_version option
  * EMR runner:
