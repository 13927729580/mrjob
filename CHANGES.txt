--- conflicted
+++ resolved
@@ -1,4 +1,3 @@
-<<<<<<< HEAD
 v0.3.0, ??? -- ???!
  * Changes that (slightly) break compatibility with 0.2.x:
    * ec2_instance_type option now only sets instance type for slave nodes when 
@@ -6,12 +5,7 @@
    * job_name_prefix option is gone (was deprecated)
    * default Hadoop version on EMR is 0.20 (was 0.18)
  * hadoop_bin, python_bin, and ssh_bin can now all take switches (Issue #96)
- * --ssh-bin command-line option
- * EMR boostrap files are no longer made public on S3 (Issue #70)
 
-v0.2.7, 2011-06-?? -- ???
- * Catch abuse of __main__ in jobs (Issue #78)
-=======
 v0.2.7, 2011-07-12 -- Hooray for interns!
  * All runner options can be set from the command line (Issue #121)
    * Including for mrjob.tools.emr.create_job_flow (Issue #142)
@@ -21,7 +15,6 @@
    * enable_emr_debugging (Issue #133)
  * Read counters from EMR log files (Issue #134)
  * Clean old files out of S3 with mrjob.tools.emr.s3_tmpwatch (Issue #9)
->>>>>>> be292a94
  * EMR parses and reports job failure due to steps timing out (Issue #15)
  * EMR boostrap files are no longer made public on S3 (Issue #70)
  * mrjob.tools.emr.terminate_idle_job_flows handles custom hadoop streaming
