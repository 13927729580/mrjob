--- conflicted
+++ resolved
@@ -1,4 +1,3 @@
-<<<<<<< HEAD
 v0.3.0, ??? -- ???!
  * Changes that (slightly) break compatibility with 0.2.x:
    * ec2_instance_type option now only sets instance type for slave nodes when 
@@ -8,10 +7,9 @@
  * hadoop_bin, python_bin, and ssh_bin can now all take switches (Issue #96)
  * --ssh-bin command-line option
  * EMR boostrap files are no longer made public on S3 (Issue #70)
-=======
+
 v0.2.7, 2011-06-?? -- ???
  * Catch abuse of __main__ in jobs (Issue #78)
->>>>>>> f60077d5
 
 v0.2.6, 2011-05-24 -- Hadoop 0.20 in EMR, inline runner, and more
 * Set Hadoop to run on EMR with --hadoop-version (Issue #71).
