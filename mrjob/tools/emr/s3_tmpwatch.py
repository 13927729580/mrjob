--- conflicted
+++ resolved
@@ -82,19 +82,13 @@
                    **runner_kwargs(options))
 
 
-<<<<<<< HEAD
-def s3_cleanup(glob_path, time_old, dry_run=False, conf_paths=None):
+def s3_cleanup(glob_path, time_old, dry_run=False, **runner_kwargs):
     """Delete all files older than *time_old* in *path*.
-       If *dry_run* is ``True``, then just log the files that need to be
-       deleted without actually deleting them
-       """
-    runner = EMRJobRunner(conf_paths=conf_paths)
-=======
-def s3_cleanup(glob_path, time_old, dry_run=False, **runner_kwargs):
-    """Delete all files older than *time_old* in *path*."""
+
+    If *dry_run* is true, then just log the files that need to be
+    deleted without actually deleting them
+    """
     runner = EMRJobRunner(**runner_kwargs)
-    s3_conn = runner.make_s3_conn()
->>>>>>> 6c7848e1
 
     log.info('Deleting all files in %s that are older than %s' %
              (glob_path, time_old))
