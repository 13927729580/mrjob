--- conflicted
+++ resolved
@@ -12,11 +12,7 @@
 # WITHOUT WARRANTIES OR CONDITIONS OF ANY KIND, either express or implied.
 # See the License for the specific language governing permissions and
 # limitations under the License.
-<<<<<<< HEAD
-"""Minimal utilities to make Python work for 2.7 and 3.3+
-=======
 """Minimal utilities to make Python work for 2.7+ and 3.4+
->>>>>>> 31ebd553
 
 Strategies for making `mrjob` work across Python versions:
 
