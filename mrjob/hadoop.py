# Copyright 2009-2016 Yelp and Contributors
#
# Licensed under the Apache License, Version 2.0 (the "License");
# you may not use this file except in compliance with the License.
# You may obtain a copy of the License at
#
# http://www.apache.org/licenses/LICENSE-2.0
#
# Unless required by applicable law or agreed to in writing, software
# distributed under the License is distributed on an "AS IS" BASIS,
# WITHOUT WARRANTIES OR CONDITIONS OF ANY KIND, either express or implied.
# See the License for the specific language governing permissions and
# limitations under the License.
import getpass
import logging
import os
import posixpath
import re
from subprocess import CalledProcessError
from subprocess import Popen
from subprocess import PIPE

try:
    import pty
    pty  # quiet "redefinition of unused ..." warning from pyflakes
except ImportError:
    pty = None

import mrjob.step
from mrjob.compat import translate_jobconf
from mrjob.compat import uses_yarn
from mrjob.conf import combine_dicts
from mrjob.fs.composite import CompositeFilesystem
from mrjob.fs.hadoop import HadoopFilesystem
from mrjob.fs.local import LocalFilesystem
from mrjob.logs.counters import _format_counters
from mrjob.logs.counters import _pick_counters
from mrjob.logs.errors import _format_error
from mrjob.logs.mixin import LogInterpretationMixin
from mrjob.logs.step import _interpret_hadoop_jar_command_stderr
from mrjob.logs.step import _is_counter_log4j_record
from mrjob.logs.wrap import _logs_exist
from mrjob.options import _allowed_keys
from mrjob.options import _combiners
from mrjob.options import _deprecated_aliases
from mrjob.parse import is_uri
from mrjob.py2 import to_string
from mrjob.runner import MRJobRunner
from mrjob.runner import RunnerOptionStore
from mrjob.setup import UploadDirManager
from mrjob.step import StepFailedException
from mrjob.util import cmd_line
from mrjob.util import unique
from mrjob.util import which


log = logging.getLogger(__name__)

# don't look for the hadoop streaming jar here!
_BAD_HADOOP_HOMES = ['/', '/usr', '/usr/local']

# where YARN stores history logs, etc. on HDFS by default
_DEFAULT_YARN_HDFS_LOG_DIR = 'hdfs:///tmp/hadoop-yarn/staging'

# places to look for the Hadoop streaming jar if we're inside EMR
_EMR_HADOOP_STREAMING_JAR_DIRS = [
    # for the 2.x and 3.x AMIs (the 2.x AMIs also set $HADOOP_HOME properly)
    '/home/hadoop/contrib',
    # for the 4.x AMIs
    '/usr/lib/hadoop-mapreduce',
]

# these are fairly standard places to keep Hadoop logs
_FALLBACK_HADOOP_LOG_DIRS = [
    '/var/log/hadoop',
    '/mnt/var/log/hadoop',  # EMR's 2.x and 3.x AMIs use this
]

# fairly standard places to keep YARN logs (see #1339)
_FALLBACK_HADOOP_YARN_LOG_DIRS = [
    '/var/log/hadoop-yarn',
    '/mnt/var/log/hadoop-yarn',
]

# start of Counters printed by Hadoop
_HADOOP_COUNTERS_START_RE = re.compile(b'^Counters: (?P<amount>\d+)\s*$')

# header for a group of counters
_HADOOP_COUNTER_GROUP_RE = re.compile(b'^(?P<indent>\s+)(?P<group>.*)$')

# line for a counter
_HADOOP_COUNTER_RE = re.compile(
    b'^(?P<indent>\s+)(?P<counter>.*)=(?P<amount>\d+)\s*$')

# the one thing Hadoop streaming prints to stderr not in log format
_HADOOP_NON_LOG_LINE_RE = re.compile(r'^Streaming Command Failed!')

# if we see this from Hadoop, it actually came from stdout and shouldn't
# be logged
_HADOOP_STDOUT_RE = re.compile(br'^packageJobJar: ')

# match the filename of a hadoop streaming jar
_HADOOP_STREAMING_JAR_RE = re.compile(
    r'^hadoop.*streaming.*(?<!-sources)\.jar$')

# always use these args with spark-submit
_HADOOP_SPARK_ARGS = ['--master', 'yarn']


def fully_qualify_hdfs_path(path):
    """If path isn't an ``hdfs://`` URL, turn it into one."""
    if is_uri(path):
        return path
    elif path.startswith('/'):
        return 'hdfs://' + path
    else:
        return 'hdfs:///user/%s/%s' % (getpass.getuser(), path)


class HadoopRunnerOptionStore(RunnerOptionStore):

<<<<<<< HEAD
    ALLOWED_KEYS = RunnerOptionStore.ALLOWED_KEYS.union(set([
        'hadoop_bin',
        'hadoop_extra_args',
        'hadoop_home',
        'hadoop_log_dirs',
        'hadoop_streaming_jar',
        'hadoop_tmp_dir',
        'spark_submit_bin',
    ]))

    COMBINERS = combine_dicts(RunnerOptionStore.COMBINERS, {
        'hadoop_bin': combine_cmds,
        'hadoop_extra_args': combine_lists,
        'hadoop_home': combine_paths,
        'hadoop_log_dirs': combine_path_lists,
        'hadoop_tmp_dir': combine_paths,
        'spark_submit_bin': combine_cmds,
    })

    DEPRECATED_ALIASES = combine_dicts(RunnerOptionStore.DEPRECATED_ALIASES, {
        'hdfs_scratch_dir': 'hadoop_tmp_dir',
    })
=======
    ALLOWED_KEYS = _allowed_keys('hadoop')
    COMBINERS = _combiners('hadoop')
    DEPRECATED_ALIASES = _deprecated_aliases('hadoop')
>>>>>>> ba800824

    def default_options(self):
        super_opts = super(HadoopRunnerOptionStore, self).default_options()
        return combine_dicts(super_opts, {
            'hadoop_tmp_dir': 'tmp/mrjob',
        })


class HadoopJobRunner(MRJobRunner, LogInterpretationMixin):
    """Runs an :py:class:`~mrjob.job.MRJob` on your Hadoop cluster.
    Invoked when you run your job with ``-r hadoop``.

    Input and support files can be either local or on HDFS; use ``hdfs://...``
    URLs to refer to files on HDFS.
    """
    alias = 'hadoop'

    OPTION_STORE_CLASS = HadoopRunnerOptionStore

    def __init__(self, **kwargs):
        """:py:class:`~mrjob.hadoop.HadoopJobRunner` takes the same arguments
        as :py:class:`~mrjob.runner.MRJobRunner`, plus some additional options
        which can be defaulted in :ref:`mrjob.conf <mrjob.conf>`.
        """
        super(HadoopJobRunner, self).__init__(**kwargs)

        if self._opts['hadoop_home']:
            log.warning(
                'hadoop_home is deprecated since 0.5.0 and will be removed'
                ' in v0.6.0. In most cases, mrjob will now find the hadoop'
                ' binary and streaming jar without help. If not, use the'
                ' hadoop_bin and hadoop_streaming_jar options.')

        self._hadoop_tmp_dir = fully_qualify_hdfs_path(
            posixpath.join(
                self._opts['hadoop_tmp_dir'], self._job_key))

        # Keep track of local files to upload to HDFS. We'll add them
        # to this manager just before we need them.
        hdfs_files_dir = posixpath.join(self._hadoop_tmp_dir, 'files', '')
        self._upload_mgr = UploadDirManager(hdfs_files_dir)

        # Set output dir if it wasn't set explicitly
        self._output_dir = fully_qualify_hdfs_path(
            self._output_dir or
            posixpath.join(self._hadoop_tmp_dir, 'output'))

        # Track job and (YARN) application ID to enable log parsing
        self._application_id = None
        self._job_id = None

        # Keep track of where the hadoop streaming jar is
        self._hadoop_streaming_jar = self._opts['hadoop_streaming_jar']
        self._searched_for_hadoop_streaming_jar = False

        # Keep track of where the spark-submit binary is
        self._spark_submit_bin = self._opts['spark_submit_bin']

        # List of dicts (one for each step) potentially containing
        # the keys 'history', 'step', and 'task' ('step' will always
        # be filled because it comes from the hadoop jar command output,
        # others will be filled as needed)
        self._log_interpretations = []

    @property
    def fs(self):
        """:py:class:`mrjob.fs.base.Filesystem` object for HDFS and the local
        filesystem.
        """
        if self._fs is None:
            self._fs = CompositeFilesystem(
                HadoopFilesystem(self._opts['hadoop_bin']),
                LocalFilesystem())
        return self._fs

    def get_hadoop_version(self):
        """Invoke the hadoop executable to determine its version"""
        return self.fs.get_hadoop_version()

    def get_hadoop_bin(self):
        """Find the hadoop binary. A list: binary followed by arguments."""
        return self.fs.get_hadoop_bin()

    def get_hadoop_streaming_jar(self):
        """Find the path of the hadoop streaming jar, or None if not found."""
        if not (self._hadoop_streaming_jar or
                self._searched_for_hadoop_streaming_jar):

            self._hadoop_streaming_jar = self._find_hadoop_streaming_jar()

            if self._hadoop_streaming_jar:
                log.info('Found Hadoop streaming jar: %s' %
                         self._hadoop_streaming_jar)
            else:
                log.warning('Hadoop streaming jar not found. Use'
                            ' --hadoop-streaming-jar')

            self._searched_for_hadoop_streaming_jar = True

        return self._hadoop_streaming_jar

    def _find_hadoop_streaming_jar(self):
        """Search for the hadoop streaming jar. See
        :py:meth:`_hadoop_streaming_jar_dirs` for where we search."""
        for path in unique(self._hadoop_streaming_jar_dirs()):
            log.info('Looking for Hadoop streaming jar in %s...' % path)

            streaming_jars = []
            for path in self.fs.ls(path):
                if _HADOOP_STREAMING_JAR_RE.match(posixpath.basename(path)):
                    streaming_jars.append(path)

            if streaming_jars:
                # prefer shorter names and shallower paths
                def sort_key(p):
                    return (len(p.split('/')),
                            len(posixpath.basename(p)),
                            p)

                streaming_jars.sort(key=sort_key)

                return streaming_jars[0]

        return None

    def _hadoop_dirs(self):
        """Yield all possible hadoop directories (used for streaming jar
        and logs). May yield duplicates"""
        if self._opts['hadoop_home']:
            yield self._opts['hadoop_home']

        for name in ('HADOOP_PREFIX', 'HADOOP_HOME', 'HADOOP_INSTALL',
                     'HADOOP_MAPRED_HOME'):
            path = os.environ.get(name)
            if path:
                yield path

        # guess it from the path of the Hadoop binary
        hadoop_home = _hadoop_prefix_from_bin(self.get_hadoop_bin()[0])
        if hadoop_home:
            yield hadoop_home

        # try HADOOP_*_HOME
        for name, path in sorted(os.environ.items()):
            if name.startswith('HADOOP_') and name.endswith('_HOME'):
                yield path

    def _hadoop_streaming_jar_dirs(self):
        """Yield all possible places to look for the Hadoop streaming jar.
        May yield duplicates.
        """
        for hadoop_dir in self._hadoop_dirs():
            yield hadoop_dir

        # use hard-coded paths to work out-of-the-box on EMR
        for path in _EMR_HADOOP_STREAMING_JAR_DIRS:
            yield path

    def _hadoop_log_dirs(self, output_dir=None):
        """Yield all possible places to look for hadoop logs."""
        # hadoop_log_dirs opt overrides all this
        if self._opts['hadoop_log_dirs']:
            for path in self._opts['hadoop_log_dirs']:
                yield path
            return

        hadoop_log_dir = os.environ.get('HADOOP_LOG_DIR')
        if hadoop_log_dir:
            yield hadoop_log_dir

        yarn = uses_yarn(self.get_hadoop_version())

        if yarn:
            yarn_log_dir = os.environ.get('YARN_LOG_DIR')
            if yarn_log_dir:
                yield yarn_log_dir

            yield _DEFAULT_YARN_HDFS_LOG_DIR

        if output_dir:
            # Cloudera style of logging
            yield posixpath.join(output_dir, '_logs')

        for hadoop_dir in self._hadoop_dirs():
            yield posixpath.join(hadoop_dir, 'logs')

        # hard-coded fallback paths
        if yarn:
            for path in _FALLBACK_HADOOP_YARN_LOG_DIRS:
                yield path

        for path in _FALLBACK_HADOOP_LOG_DIRS:
            yield path

    def get_spark_submit_bin(self):
        if not self._spark_submit_bin:
            self._spark_submit_bin = self._find_spark_submit_bin()
        return self._spark_submit_bin

    def _find_spark_submit_bin(self):
        # TODO: this is very similar to _find_hadoop_bin() (in fs)
        for path in unique(self._spark_submit_bin_dirs()):
            log.info('Looking for spark-submit binary in %s...' % (
                path or '$PATH'))

            spark_submit_bin = which('spark-submit', path=path)

            if spark_submit_bin:
                log.info('Found spark-submit binary: %s' % spark_submit_bin)
                return [spark_submit_bin]
        else:
            log.info("Falling back to 'spark-submit'")
            return ['spark-submit']

    def _spark_submit_bin_dirs(self):
        # $SPARK_HOME
        spark_home = os.environ.get('SPARK_HOME')
        if spark_home:
            yield os.path.join(spark_home, 'bin')

        yield None  # use $PATH

        # some other places recommended by install docs (see #1366)
        yield '/usr/lib/spark/bin'
        yield '/usr/local/spark/bin'
        yield '/usr/local/lib/spark/bin'

    def _run(self):
        self._find_binaries_and_jars()
        self._check_input_exists()
        self._create_setup_wrapper_script()
        self._add_job_files_for_upload()
        self._upload_local_files_to_hdfs()
        self._run_job_in_hadoop()

    def _find_binaries_and_jars(self):
        """Find hadoop and (if needed) spark-submit bin up-front, before
        continuing with the job.

        (This is just for user-interaction purposes; these would otherwise
        lazy-load as needed.)
        """
        # this triggers looking for Hadoop binary
        self.get_hadoop_version()

        if self._has_streaming_steps():
            self.get_hadoop_streaming_jar()

        if self._has_spark_steps():
            self.get_spark_submit_bin()

    def _check_input_exists(self):
        """Make sure all input exists before continuing with our job.
        """
        for path in self._input_paths:
            if path == '-':
                continue  # STDIN always exists

            if self._opts['check_input_paths']:
                if not self.fs.exists(path):
                    raise AssertionError(
                        'Input path %s does not exist!' % (path,))

    def _add_job_files_for_upload(self):
        """Add files needed for running the job (setup and input)
        to self._upload_mgr."""
        for path in self._get_input_paths():
            self._upload_mgr.add(path)

        for path in self._working_dir_mgr.paths():
            self._upload_mgr.add(path)

    def _upload_local_files_to_hdfs(self):
        """Copy files managed by self._upload_mgr to HDFS
        """
        self.fs.mkdir(self._upload_mgr.prefix)

        log.info('Copying local files to %s...' % self._upload_mgr.prefix)
        for path, uri in self._upload_mgr.path_to_uri().items():
            self._upload_to_hdfs(path, uri)

    def _upload_to_hdfs(self, path, target):
        log.debug('  %s -> %s' % (path, target))
        self.fs._put(path, target)

    def _dump_stdin_to_local_file(self):
        """Dump sys.stdin to a local file, and return the path to it."""
        stdin_path = posixpath.join(self._get_local_tmp_dir(), 'STDIN')
         # prompt user, so they don't think the process has stalled
        log.info('reading from STDIN')

        log.debug('dumping stdin to local file %s...' % stdin_path)
        stdin_file = open(stdin_path, 'wb')
        for line in self._stdin:
            stdin_file.write(line)

        return stdin_path

    def _run_job_in_hadoop(self):
        for step_num in range(self._num_steps()):
            step_args = self._args_for_step(step_num)

            # log this *after* _args_for_step(), which can start a search
            # for the Hadoop streaming jar
            log.info('Running step %d of %d...' %
                     (step_num + 1, self._num_steps()))
            log.debug('> %s' % cmd_line(step_args))

            log_interpretation = {}
            self._log_interpretations.append(log_interpretation)

            # try to use a PTY if it's available
            try:
                pid, master_fd = pty.fork()
            except (AttributeError, OSError):
                # no PTYs, just use Popen

                # user won't get much feedback for a while, so tell them
                # Hadoop is running
                log.debug('No PTY available, using Popen() to invoke Hadoop')

                step_proc = Popen(step_args, stdout=PIPE, stderr=PIPE)

                step_interpretation = _interpret_hadoop_jar_command_stderr(
                    step_proc.stderr,
                    record_callback=_log_record_from_hadoop)

                # there shouldn't be much output to STDOUT
                for line in step_proc.stdout:
                    _log_line_from_hadoop(to_string(line).strip('\r\n'))

                step_proc.stdout.close()
                step_proc.stderr.close()

                returncode = step_proc.wait()
            else:
                # we have PTYs
                if pid == 0:  # we are the child process
                    os.execvp(step_args[0], step_args)
                else:
                    log.debug('Invoking Hadoop via PTY')

                    with os.fdopen(master_fd, 'rb') as master:
                        # reading from master gives us the subprocess's
                        # stderr and stdout (it's a fake terminal)
                        step_interpretation = (
                            _interpret_hadoop_jar_command_stderr(
                                master,
                                record_callback=_log_record_from_hadoop))
                        _, returncode = os.waitpid(pid, 0)

            # make sure output_dir is filled
            if 'output_dir' not in step_interpretation:
                step_interpretation['output_dir'] = (
                    self._step_output_uri(step_num))

            log_interpretation['step'] = step_interpretation

            counters = self._pick_counters(log_interpretation)
            if counters:
                log.info(_format_counters(counters))
            else:
                log.warning('No counters found')

            if returncode:
                error = self._pick_error(log_interpretation)
                if error:
                    log.error('Probable cause of failure:\n\n%s\n' %
                              _format_error(error))

                # use CalledProcessError's well-known message format
                reason = str(CalledProcessError(returncode, step_args))
                raise StepFailedException(
                    reason=reason, step_num=step_num,
                    num_steps=self._num_steps())

    def _args_for_step(self, step_num):
        step = self._get_step(step_num)

        if step['type'] == 'streaming':
            return self._args_for_streaming_step(step_num)
        elif step['type'] == 'jar':
            return self._args_for_jar_step(step_num)
        elif step['type'] == 'spark':
            return self._args_for_spark_step(step_num)
        elif step['type'] == 'spark_script':
            return self._args_for_spark_script_step(step_num)
        else:
            raise AssertionError('Bad step type: %r' % (step['type'],))

    def _args_for_streaming_step(self, step_num):
        hadoop_streaming_jar = self.get_hadoop_streaming_jar()
        if not hadoop_streaming_jar:
            raise Exception('no Hadoop streaming jar')

        mapper, combiner, reducer = (
            self._hadoop_streaming_commands(step_num))

        args = self.get_hadoop_bin() + ['jar', hadoop_streaming_jar]

        # set up uploading from HDFS to the working dir
        args.extend(
            self._upload_args(self._upload_mgr))

        # if no reducer, shut off reducer tasks. This has to come before
        # extra hadoop args, which could contain jar-specific args
        # (e.g. -outputformat). See #1331.
        #
        # might want to just integrate this into _hadoop_args_for_step?
        if not reducer:
            args.extend(['-D', ('%s=0' % translate_jobconf(
                'mapreduce.job.reduces', self.get_hadoop_version()))])

        # -libjars (#198)
        if self._opts['libjars']:
            args.extend(['-libjars', ','.join(self._opts['libjars'])])

        # Add extra hadoop args first as hadoop args could be a hadoop
        # specific argument (e.g. -libjars) which must come before job
        # specific args.
        args.extend(self._hadoop_args_for_step(step_num))

        # set up input
        for input_uri in self._step_input_uris(step_num):
            args.extend(['-input', input_uri])

        # set up output
        args.append('-output')
        args.append(self._step_output_uri(step_num))

        args.append('-mapper')
        args.append(mapper)

        if combiner:
            args.append('-combiner')
            args.append(combiner)

        if reducer:
            args.append('-reducer')
            args.append(reducer)

        return args

    def _args_for_jar_step(self, step_num):
        step = self._get_step(step_num)

        # special case for consistency with EMR runner.
        #
        # This might look less like duplicated code if we ever
        # implement #780 (fetching jars from URIs)
        if step['jar'].startswith('file:///'):
            jar = step['jar'][7:]  # keep leading slash
        else:
            jar = step['jar']

        args = self.get_hadoop_bin() + ['jar', jar]

        if step.get('main_class'):
            args.append(step['main_class'])

        if step.get('args'):
            args.extend(
                self._interpolate_input_and_output(step['args'], step_num))

        return args

    def _args_for_spark_step(self, step_num):
        return self._args_for_spark_step_helper(
            step_num=step_num,
            script=self._script_path,
            script_args=[
                '--step-num=%d' % step_num,
                '--spark',
                mrjob.step.INPUT,
                mrjob.step.OUTPUT,
            ],
        )

    def _args_for_spark_script_step(self, step_num):
        step = self._get_step(step_num)

        return self._args_for_spark_step_helper(
            step_num=step_num,
            script=step['script'],
            script_args=step['args']
        )

    def _args_for_spark_step_helper(self, step_num, script, script_args):
        """Common code for _args_for_spark_step() and
        _args_for_spark_script_step()."""
        spark_args = self._spark_args_for_step(step_num)

        script_args = self._interpolate_input_and_output(script_args, step_num)

        return (self.get_spark_submit_bin() +
                _HADOOP_SPARK_ARGS +
                spark_args +
                [script] +
                self._interpolate_input_and_output(script_args, step_num))

    def _intermediate_output_uri(self, step_num):
        return posixpath.join(self._hadoop_tmp_dir,
                              'step-output/%04d' % step_num)

    def _cleanup_hadoop_tmp(self):
        if self._hadoop_tmp_dir:
            log.info('Removing HDFS temp directory %s...' %
                     self._hadoop_tmp_dir)
            try:
                self.fs.rm(self._hadoop_tmp_dir)
            except Exception as e:
                log.exception(e)

    ### LOG (implementation of LogInterpretationMixin) ###

    def _stream_history_log_dirs(self, output_dir=None):
        """Yield lists of directories to look for the history log in."""
        for log_dir in unique(self._hadoop_log_dirs(output_dir=output_dir)):
            if _logs_exist(self.fs, log_dir):
                log.info('Looking for history log in %s...' % log_dir)
                # logs aren't always in a subdir named history/
                yield [log_dir]

    def _stream_task_log_dirs(self, application_id=None, output_dir=None):
        """Yield lists of directories to look for the task logs in."""
        # Note: this is unlikely to be super-helpful on "real" (multi-node)
        # pre-YARN Hadoop because task logs aren't generally shipped to a
        # local directory. It's a start, anyways. See #1201.
        for log_dir in unique(self._hadoop_log_dirs(output_dir=output_dir)):
            if application_id:
                path = self.fs.join(log_dir, 'userlogs', application_id)
            else:
                path = self.fs.join(log_dir, 'userlogs')

            if _logs_exist(self.fs, path):
                log.info('Looking for task syslogs in %s...' % path)
                yield [path]

    def counters(self):
        return [_pick_counters(log_interpretation)
                for log_interpretation in self._log_interpretations]


# These don't require state from HadoopJobRunner, so making them functions.
# Feel free to convert them back into methods as need be


def _hadoop_prefix_from_bin(hadoop_bin):
    """Given a path to the hadoop binary, return the path of the implied
    hadoop home, or None if we don't know.

    Don't return the parent directory of directories in the default
    path (not ``/``, ``/usr``, or ``/usr/local``).
    """
    # resolve unqualified binary name (relative paths are okay)
    if '/' not in hadoop_bin:
        hadoop_bin = which(hadoop_bin)
        if not hadoop_bin:
            return None

    # use parent of hadoop_bin's directory
    hadoop_home = posixpath.abspath(
        posixpath.join(posixpath.realpath(posixpath.dirname(hadoop_bin)), '..')
    )

    if hadoop_home in _BAD_HADOOP_HOMES:
        return None

    return hadoop_home


def _log_line_from_hadoop(line, level=None):
    """Log ``'  <line>'``. *line* should be a string.

    Optionally specify a logging level (default is logging.INFO).
    """
    log.log(level or logging.INFO, '  %s' % line)


def _log_record_from_hadoop(record):
    """Log log4j record parsed from hadoop stderr."""
    if not _is_counter_log4j_record(record):  # counters are printed separately
        level = getattr(logging, record.get('level') or '', None)
        _log_line_from_hadoop(record['message'], level=level)<|MERGE_RESOLUTION|>--- conflicted
+++ resolved
@@ -119,34 +119,9 @@
 
 class HadoopRunnerOptionStore(RunnerOptionStore):
 
-<<<<<<< HEAD
-    ALLOWED_KEYS = RunnerOptionStore.ALLOWED_KEYS.union(set([
-        'hadoop_bin',
-        'hadoop_extra_args',
-        'hadoop_home',
-        'hadoop_log_dirs',
-        'hadoop_streaming_jar',
-        'hadoop_tmp_dir',
-        'spark_submit_bin',
-    ]))
-
-    COMBINERS = combine_dicts(RunnerOptionStore.COMBINERS, {
-        'hadoop_bin': combine_cmds,
-        'hadoop_extra_args': combine_lists,
-        'hadoop_home': combine_paths,
-        'hadoop_log_dirs': combine_path_lists,
-        'hadoop_tmp_dir': combine_paths,
-        'spark_submit_bin': combine_cmds,
-    })
-
-    DEPRECATED_ALIASES = combine_dicts(RunnerOptionStore.DEPRECATED_ALIASES, {
-        'hdfs_scratch_dir': 'hadoop_tmp_dir',
-    })
-=======
     ALLOWED_KEYS = _allowed_keys('hadoop')
     COMBINERS = _combiners('hadoop')
     DEPRECATED_ALIASES = _deprecated_aliases('hadoop')
->>>>>>> ba800824
 
     def default_options(self):
         super_opts = super(HadoopRunnerOptionStore, self).default_options()
